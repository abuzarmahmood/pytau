---
title: 'pytau: A Python package for streamlined changepoint model analysis in neuroscience'
tags:
  - Python
  - neuroscience
  - changepoint analysis
  - time-series
  - bayesian modeling
authors:
  - name: Abuzar Mahmood
    orcid: 0000-0002-2448-4818
    affiliation: "1,2"
affiliations:
 - name: Swartz Foundation Computational Neuroscience Fellow, Volen Center for Complex Systems, Brandeis University, Waltham, MA, USA
   index: 1
 - name: Department of Psychology, Brandeis University, Waltham, MA, USA
   index: 2
date: 30 March 2025
bibliography: paper.bib
---

# Summary

Neural activity often exhibits sharp transitions between distinct states, captured by changepoint models [@Seidemann1994; @Jones2007; @Saravani2019]. `pytau` is a Python package for batched Bayesian changepoint inference across parameter grids and datasets. It integrates with PyMC3 to provide uncertainty estimates critical for noisy neuroscience data with small sample sizes and low channel counts, and includes tools for preprocessing, model fitting, result visualization, and statistical analysis. The package has been successfully applied in published research examining taste processing [@Mahmood2023; @Mahmood2025] and taste aversion learning [@Flores2023], and is currently being utilized in several ongoing neuroscience studies [@MazzioInPrep; @BaasThomasInPrep; @CaliaBoganInPrep; @Maigler2024].

While `pytau` is specialized for neural data analysis, the underlying Bayesian changepoint detection methods have broad applicability to any time series data where identifying state transitions is important. The package includes examples demonstrating its use on classic changepoint datasets from other domains, including historical event count data (coal mining disasters) and continuous measurements (temperature data), illustrating how the same framework can be applied to economic time series, environmental monitoring, quality control, and other sequential data analysis problems.

# Statement of need

Understanding how neural populations encode information often involves analyzing activity changes over time across different experimental conditions, parameters, or subjects. Fitting and comparing Bayesian changepoint models across numerous datasets or parameter settings is computationally intensive and logistically challenging. Existing changepoint detection tools lack the specialized functionality needed for neuroscience applications, particularly for handling multi-trial, multi-neuron spike train data.

`pytau` addresses this gap by providing a modularized pipeline specifically designed for neuroscience data. The package offers several key advantages:

1. **Batch processing**: Automates model fitting across multiple datasets and parameter configurations
2. **Database management**: Organizes and tracks model fits for easy retrieval and comparison
3. **Visualization tools**: Provides specialized plotting functions including raster plots with overlaid changepoints, state-dependent firing rate visualizations, and transition-aligned activity plots
4. **Statistical analysis**: Includes tools for significance testing of state-dependent neural activity, such as ANOVA-based detection of neurons with significant state-dependent firing and pairwise t-tests for transition-triggered activity

Its adoption in studies of taste processing [@Mahmood2023; @Mahmood2025; @Maigler2024], taste aversion learning [@Flores2023], and ingestive behavior [@BaasThomasInPrep] demonstrates its practical utility for researchers studying state transitions in neural activity. Detailed documentation is available at [https://abuzarmahmood.github.io/pytau/](https://abuzarmahmood.github.io/pytau/).

![**Spike rasters with changepoint overlays** visualize inferred changepoints across trials and neurons](figs/state_raster_overlay.png)

# Implementation and architecture

`pytau` is implemented in Python and built on NumPy, SciPy, PyMC3, and Matplotlib [@numpy; @pymc3]. The package is organized into several modules:

1. **changepoint_model.py**: Contains model definitions for various changepoint models including Poisson and Gaussian models (see [Available Models](https://abuzarmahmood.github.io/pytau/models/))
2. **changepoint_io.py**: Handles data loading, preprocessing, and result storage through `FitHandler` and `DatabaseHandler` classes
3. **changepoint_analysis.py**: Provides tools for analyzing fitted models, including significance testing and visualization
4. **changepoint_preprocess.py**: Contains functions for data preprocessing, binning, and transformations (see [Data Formats](https://abuzarmahmood.github.io/pytau/data_formats/))

The mathematical foundation is Bayesian changepoint detection. For a time series $X = \{x_1, x_2, ..., x_T\}$, the package models $K$ states with transitions at $\tau = \{\tau_1, \tau_2, ..., \tau_{K-1}\}$ and Poisson emissions: $x_t \sim \textrm{Poisson}(\lambda_k)$ for $\tau_{k-1} < t \leq \tau_k$, where $\lambda_k$ is the firing rate in state $k$.

The package employs Automatic Differentiation Variational Inference (ADVI) [@kucukelbir2016automatic] for fast posterior approximation and Markov Chain Monte Carlo (MCMC) with the No-U-Turn Sampler (NUTS) [@hoffman2011no] for precise inference (see [Inference Methods](https://abuzarmahmood.github.io/pytau/inference/)). A key feature is modeling state transitions with sigmoid functions, which enables continuous parameter exploration and detection of gradual changes in neural dynamics.

# Example usage

`pytau` provides a streamlined workflow through the `FitHandler` class for model fitting and `PklHandler` for analysis:

```python
from pytau.changepoint_io import FitHandler

# Initialize fit handler
fh = FitHandler(data_dir='/path/to/data', taste_num=1,
                region_name='GC', experiment_name='example')

# Set preprocessing and model parameters
fh.set_preprocess_params(time_lims=[0, 2000], bin_width=10)
fh.set_model_params(states=3, fit=5000, samples=1000)

# Run the full pipeline
fh.load_spike_trains()
fh.preprocess_data()
fh.create_model()
fh.run_inference()
fh.save_fit_output()
```

After fitting, results can be analyzed using the `PklHandler` class:

```python
from pytau.changepoint_analysis import PklHandler

# Load fitted model
pkl_handler = PklHandler('/path/to/saved/model.pkl')

# Access model components
tau = pkl_handler.tau  # Changepoint times
firing = pkl_handler.firing  # Firing rate analysis

# Analyze significant neurons
significant_neurons = firing.anova_significant_neurons
```

<<<<<<< HEAD
![**Overview of state timing**: A general overview of state-durations across trials fit, as well as the distribution of transition times.](figs/state_timing_overview.png)

![**State-specific neuron activity**: Visuaizing state-specific firing rates of neurons allows assessment of the fraction of neurons showing differential activity and distribution of firing rates and firing-rate changes between neurons](figs/state_specific_neuron_activity.png)

This example demonstrates the streamlined workflow for fitting a changepoint model to taste response data, analyzing the results, and visualizing the findings.

# Tutorials and documentation

For users interested in learning how to effectively use the `pytau` package, a series of tutorials are available in the `how_to` directory of the repository. These include:

1. **Jupyter notebooks**: Step-by-step walkthroughs demonstrating the package functionality with and without handlers. These notebooks cover various scenarios and use cases, providing a hands-on approach to learning.
2. **Example scripts**: Ready-to-run Python scripts showing how to fit models manually or using the `FitHandler`. These scripts serve as practical examples for users to understand the workflow and customize it for their needs.
3. **Test data**: Scripts to download test datasets for practicing with the package. This allows users to experiment with the package features without needing their own data initially.
4. **General examples**: The `GeneralChangepointExamples` notebook demonstrates the applicability of the package beyond neuroscience, including classic changepoint detection problems such as coal mining disasters and temperature change detection.

These tutorials provide comprehensive guidance on various features and use cases of the package, helping users to get started quickly and efficiently with changepoint analysis of neural data and other time series applications.

# References to Recent Works

The `pytau` package has been utilized in several published and ongoing research projects in neuroscience, demonstrating its practical utility for analyzing neural dynamics:

- **Published Research**:
  - @Mahmood2023 used `pytau` to analyze the coupled dynamics between gustatory cortex and basolateral amygdala during taste processing, revealing coordinated state transitions across these regions.
  - @Flores2023 applied the package to investigate how taste experience enhances cortical response reliability during taste aversion learning.

- **Ongoing Research**:
  - @MazzioInPrep is using `pytau` to study cortical dynamics underlying learned and non-learned aversive behavior.
  - @BaasThomas2023 is investigating neural signals driving consummatory responses in rats.
  - @MahmoodInPrep is examining asymmetric interactions between basolateral amygdala and gustatory cortex during taste processing.
  - @CaliaBoganInPrep is analyzing taste-evoked intra-state dynamics in the gustatory cortex.
  - @RaymondInPrep is using inferred changepoints to align neural activity with free consumption behaviors in a rat model.

These applications demonstrate the versatility of `pytau` for analyzing state transitions in neural activity across different experimental paradigms and brain regions.

# Model types and features

`pytau` implements several types of changepoint models to accommodate different analysis needs:

1. **Single taste Poisson models**: For analyzing single-taste responses with Poisson emission distributions
   ```python
   # From changepoint_model.py
   single_taste_poisson(spike_array, states, **kwargs)
   ```

2. **Variable sigmoid models**: Models with learnable transition sharpness
   ```python
   # From changepoint_model.py
   single_taste_poisson_varsig(spike_array, states, **kwargs)
   ```

3. **Fixed sigmoid models**: Models with fixed transition sharpness
   ```python
   # From changepoint_model.py
   single_taste_poisson_varsig_fixed(spike_array, states, inds_span=1)
   ```
=======
The package includes visualization tools for examining neural activity with overlaid changepoints, analyzing state-dependent firing rates, and visualizing transition-aligned activity. Comprehensive tutorials and detailed examples are available in the [documentation](https://abuzarmahmood.github.io/pytau/examples/), including Jupyter notebooks and example scripts with test datasets in the repository's `how_to` directory.
>>>>>>> 511fa656

![**State timing overview** shows state durations and transition time distributions across trials](figs/state_timing_overview.png)







# State of the field

Several tools exist for changepoint detection, including `ruptures` [@ruptures] for offline change point detection, `bayesloop` [@bayesloop] for probabilistic time series analysis, `PyChange` [@pychange] for general time series changepoint detection, and Bayesian online changepoint detection methods [@adams2007bayesian; @fearnhead2007line]. While these general-purpose tools are valuable, `pytau` differs by focusing specifically on neuroscience applications. It provides specialized functionality for handling multi-trial, multi-neuron spike train data, batch processing across parameter grids, database management for model comparison, and neuroscience-specific visualization and statistical analysis tools. This specialization makes `pytau` particularly suited for researchers analyzing state transitions in neural population activity across different experimental paradigms.

# Acknowledgements

We acknowledge support from the Katz Lab and the PyMC development team.

# References<|MERGE_RESOLUTION|>--- conflicted
+++ resolved
@@ -92,72 +92,9 @@
 significant_neurons = firing.anova_significant_neurons
 ```
 
-<<<<<<< HEAD
-![**Overview of state timing**: A general overview of state-durations across trials fit, as well as the distribution of transition times.](figs/state_timing_overview.png)
-
-![**State-specific neuron activity**: Visuaizing state-specific firing rates of neurons allows assessment of the fraction of neurons showing differential activity and distribution of firing rates and firing-rate changes between neurons](figs/state_specific_neuron_activity.png)
-
-This example demonstrates the streamlined workflow for fitting a changepoint model to taste response data, analyzing the results, and visualizing the findings.
-
-# Tutorials and documentation
-
-For users interested in learning how to effectively use the `pytau` package, a series of tutorials are available in the `how_to` directory of the repository. These include:
-
-1. **Jupyter notebooks**: Step-by-step walkthroughs demonstrating the package functionality with and without handlers. These notebooks cover various scenarios and use cases, providing a hands-on approach to learning.
-2. **Example scripts**: Ready-to-run Python scripts showing how to fit models manually or using the `FitHandler`. These scripts serve as practical examples for users to understand the workflow and customize it for their needs.
-3. **Test data**: Scripts to download test datasets for practicing with the package. This allows users to experiment with the package features without needing their own data initially.
-4. **General examples**: The `GeneralChangepointExamples` notebook demonstrates the applicability of the package beyond neuroscience, including classic changepoint detection problems such as coal mining disasters and temperature change detection.
-
-These tutorials provide comprehensive guidance on various features and use cases of the package, helping users to get started quickly and efficiently with changepoint analysis of neural data and other time series applications.
-
-# References to Recent Works
-
-The `pytau` package has been utilized in several published and ongoing research projects in neuroscience, demonstrating its practical utility for analyzing neural dynamics:
-
-- **Published Research**:
-  - @Mahmood2023 used `pytau` to analyze the coupled dynamics between gustatory cortex and basolateral amygdala during taste processing, revealing coordinated state transitions across these regions.
-  - @Flores2023 applied the package to investigate how taste experience enhances cortical response reliability during taste aversion learning.
-
-- **Ongoing Research**:
-  - @MazzioInPrep is using `pytau` to study cortical dynamics underlying learned and non-learned aversive behavior.
-  - @BaasThomas2023 is investigating neural signals driving consummatory responses in rats.
-  - @MahmoodInPrep is examining asymmetric interactions between basolateral amygdala and gustatory cortex during taste processing.
-  - @CaliaBoganInPrep is analyzing taste-evoked intra-state dynamics in the gustatory cortex.
-  - @RaymondInPrep is using inferred changepoints to align neural activity with free consumption behaviors in a rat model.
-
-These applications demonstrate the versatility of `pytau` for analyzing state transitions in neural activity across different experimental paradigms and brain regions.
-
-# Model types and features
-
-`pytau` implements several types of changepoint models to accommodate different analysis needs:
-
-1. **Single taste Poisson models**: For analyzing single-taste responses with Poisson emission distributions
-   ```python
-   # From changepoint_model.py
-   single_taste_poisson(spike_array, states, **kwargs)
-   ```
-
-2. **Variable sigmoid models**: Models with learnable transition sharpness
-   ```python
-   # From changepoint_model.py
-   single_taste_poisson_varsig(spike_array, states, **kwargs)
-   ```
-
-3. **Fixed sigmoid models**: Models with fixed transition sharpness
-   ```python
-   # From changepoint_model.py
-   single_taste_poisson_varsig_fixed(spike_array, states, inds_span=1)
-   ```
-=======
 The package includes visualization tools for examining neural activity with overlaid changepoints, analyzing state-dependent firing rates, and visualizing transition-aligned activity. Comprehensive tutorials and detailed examples are available in the [documentation](https://abuzarmahmood.github.io/pytau/examples/), including Jupyter notebooks and example scripts with test datasets in the repository's `how_to` directory.
->>>>>>> 511fa656
 
 ![**State timing overview** shows state durations and transition time distributions across trials](figs/state_timing_overview.png)
-
-
-
-
-
 
 
 # State of the field
