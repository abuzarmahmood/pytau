"""
PyMC3 Blackbox Variational Inference implementation
of Poisson Likelihood Changepoint for spike trains.
"""

import os
import time

import numpy as np

########################################
# Import
########################################
<<<<<<< HEAD
import pymc as pm
# import theano
import pytensor.tensor as tt
import numpy as np
import os
import time
=======
import pymc3 as pm
import theano
import theano.tensor as tt
>>>>>>> 7b3558fb
from tqdm import tqdm

############################################################
# Base Model Class
############################################################


class ChangepointModel:
    """Base class for all changepoint models"""

    def __init__(self, **kwargs):
        """Initialize model with keyword arguments"""
        self.kwargs = kwargs

    def generate_model(self):
        """Generate PyMC3 model - to be implemented by subclasses"""
        raise NotImplementedError("Subclasses must implement generate_model()")

    def test(self):
        """Test model functionality - to be implemented by subclasses"""
        raise NotImplementedError("Subclasses must implement test()")


############################################################
# Functions
############################################################


def theano_lock_present():
    """
    Check if theano compilation lock is present
    """
    return os.path.exists(os.path.join(theano.config.compiledir, "lock_dir"))


def compile_wait():
    """
    Function to allow waiting while a model is already fitting
    Wait twice because lock blips out between steps
    10 secs of waiting shouldn't be a problem for long fits (~mins)
    And wait a random time in the beginning to stagger fits
    """
    time.sleep(np.random.random() * 10)
    while theano_lock_present():
        print("Lock present...waiting")
        time.sleep(10)
    while theano_lock_present():
        print("Lock present...waiting")
        time.sleep(10)


def gen_test_array(array_size, n_states, type="poisson"):
    """
    Generate test array for model fitting
    Last 2 dimensions consist of a single trial
    Time will always be last dimension

    Args:
        array_size (tuple): Size of array to generate
        n_states (int): Number of states to generate
        type (str): Type of data to generate
            - normal
            - poisson
    """
    assert array_size[-1] > n_states, "Array too small for states"
    assert type in [
        "normal", "poisson"], "Invalid type, please use normal or poisson"

    # Generate transition times
    transition_times = np.random.random((*array_size[:-2], n_states))
    transition_times = np.cumsum(transition_times, axis=-1)
    transition_times = transition_times / \
        transition_times.max(axis=-1, keepdims=True)
    transition_times *= array_size[-1]
    transition_times = np.vectorize(int)(transition_times)

    # Generate state bounds
    state_bounds = np.zeros((*array_size[:-2], n_states + 1), dtype=int)
    state_bounds[..., 1:] = transition_times

    # Generate state rates
    lambda_vals = np.random.random((*array_size[:-1], n_states))

    # Generate array
    rate_array = np.zeros(array_size)
    inds = list(np.ndindex(lambda_vals.shape))
    for this_ind in inds:
        this_lambda = lambda_vals[this_ind[:-2]][:, this_ind[-1]]
        this_state_bounds = [
            state_bounds[(*this_ind[:-2], this_ind[-1])],
            state_bounds[(*this_ind[:-2], this_ind[-1] + 1)],
        ]
        rate_array[this_ind[:-2]][:,
                                  slice(*this_state_bounds)] = this_lambda[:, None]

    if type == "poisson":
        return np.random.poisson(rate_array)
    else:
        return np.random.normal(loc=rate_array, scale=0.1)


############################################################
# Models
############################################################


class GaussianChangepointMeanVar2D(ChangepointModel):
    """Model for gaussian data on 2D array detecting changes in both
    mean and variance.
    """

<<<<<<< HEAD
        tau = pm.Deterministic('tau',
                               idx.min() + (idx.max() - idx.min()) * tau_latent)

        weight_stack = tt.math.sigmoid(idx[np.newaxis, :]-tau[:, np.newaxis])
        weight_stack = tt.concatenate(
            [np.ones((1, length)), weight_stack], axis=0)
        inverse_stack = 1 - weight_stack[1:]
        inverse_stack = tt.concatenate(
            [inverse_stack, np.ones((1, length))], axis=0)
        weight_stack = np.multiply(weight_stack, inverse_stack)

        mu_latent = mu.dot(weight_stack)
        sigma_latent = sigma.dot(weight_stack)
        observation = pm.Normal("obs", mu=mu_latent, sd=sigma_latent,
                                observed=data_array)

    return model
=======
    def __init__(self, data_array, n_states, **kwargs):
        """
        Args:
            data_array (2D Numpy array): <dimension> x time
            n_states (int): Number of states to model
            **kwargs: Additional arguments
        """
        super().__init__(**kwargs)
        self.data_array = data_array
        self.n_states = n_states

    def generate_model(self):
        """
        Returns:
            pymc3 model: Model class containing graph to run inference on
        """
        data_array = self.data_array
        n_states = self.n_states

        mean_vals = np.array(
            [np.mean(x, axis=-1)
             for x in np.array_split(data_array, n_states, axis=-1)]
        ).T
        mean_vals += 0.01  # To avoid zero starting prob

        y_dim = data_array.shape[0]
        idx = np.arange(data_array.shape[-1])
        length = idx.max() + 1

        with pm.Model() as model:
            mu = pm.Normal("mu", mu=mean_vals, sd=1, shape=(y_dim, n_states))
            sigma = pm.HalfCauchy("sigma", 3.0, shape=(y_dim, n_states))

            a_tau = pm.HalfCauchy("a_tau", 3.0, shape=n_states - 1)
            b_tau = pm.HalfCauchy("b_tau", 3.0, shape=n_states - 1)

            even_switches = np.linspace(0, 1, n_states + 1)[1:-1]
            tau_latent = pm.Beta(
                "tau_latent", a_tau, b_tau, testval=even_switches, shape=(n_states - 1)
            ).sort(axis=-1)

            tau = pm.Deterministic(
                "tau", idx.min() + (idx.max() - idx.min()) * tau_latent)

            weight_stack = tt.nnet.sigmoid(
                idx[np.newaxis, :] - tau[:, np.newaxis])
            weight_stack = tt.concatenate(
                [np.ones((1, length)), weight_stack], axis=0)
            inverse_stack = 1 - weight_stack[1:]
            inverse_stack = tt.concatenate(
                [inverse_stack, np.ones((1, length))], axis=0)
            weight_stack = np.multiply(weight_stack, inverse_stack)

            mu_latent = mu.dot(weight_stack)
            sigma_latent = sigma.dot(weight_stack)
            observation = pm.Normal(
                "obs", mu=mu_latent, sd=sigma_latent, observed=data_array)

        return model

    def test(self):
        """Test the model with synthetic data"""
        # Generate test data
        test_data = gen_test_array(
            (10, 100), n_states=self.n_states, type="normal")

        # Create model with test data
        test_model = GaussianChangepointMeanVar2D(test_data, self.n_states)
        model = test_model.generate_model()

        # Run a minimal inference to verify model works
        with model:
            # Just do a few iterations to test functionality
            inference = pm.ADVI()
            approx = pm.fit(n=10, method=inference)
            trace = approx.sample(draws=10)

        # Check if expected variables are in the trace
        assert "mu" in trace.varnames
        assert "sigma" in trace.varnames
        assert "tau" in trace.varnames

        print("Test for GaussianChangepointMeanVar2D passed")
        return True


# For backward compatibility
def gaussian_changepoint_mean_var_2d(data_array, n_states, **kwargs):
    """Wrapper function for backward compatibility"""
    model_class = GaussianChangepointMeanVar2D(data_array, n_states, **kwargs)
    return model_class.generate_model()
>>>>>>> 7b3558fb


def stick_breaking(beta):
    portion_remaining = tt.concatenate(
        [[1], tt.extra_ops.cumprod(1 - beta)[:-1]])
    return beta * portion_remaining


class GaussianChangepointMeanDirichlet(ChangepointModel):
    """Model for gaussian data on 2D array detecting changes only in
    the mean. Number of states determined using dirichlet process prior.
    """

<<<<<<< HEAD
    y_dim = data_array.shape[0]
    idx = np.arange(data_array.shape[-1])
    length = idx.max() + 1

    mean_vals = np.array([np.mean(x, axis=-1)
                          for x in np.array_split(data_array, max_states, axis=-1)]).T
    mean_vals += 0.01  # To avoid zero starting prob
    test_std = np.std(data_array, axis=-1)

    with pm.Model() as model:
        # ===================
        # Emissions Variables
        # ===================
        lambda_latent = pm.Normal('lambda',
                                  mu=mean_vals, sigma=10,
                                  shape=(y_dim, max_states))
        # One variance for each dimension
        sigma = pm.HalfCauchy('sigma', test_std, shape=(y_dim))

        # =====================
        # Changepoint Variables
        # =====================

        # Hyperpriors on alpha
        a_gamma = pm.Gamma('a_gamma', 10, 1)
        b_gamma = pm.Gamma('b_gamma', 1.5, 1)

        # Concentration parameter for beta
        alpha = pm.Gamma('alpha', a_gamma, b_gamma)

        # Draw beta's to calculate stick lengths
        beta = pm.Beta('beta', 1, alpha, shape=max_states)

        # Calculate stick lengths using stick_breaking process
        w_raw = pm.Deterministic('w_raw', stick_breaking(beta))

        # Make sure lengths add to 1, and scale to length of data
        w_latent = pm.Deterministic('w_latent', w_raw / w_raw.sum())
        tau = pm.Deterministic('tau', tt.cumsum(w_latent * length)[:-1])

        # Weight stack to assign lambda's to point in time
        weight_stack = tt.math.sigmoid(idx[np.newaxis, :]-tau[:, np.newaxis])
        weight_stack = tt.concatenate(
            [np.ones((1, length)), weight_stack], axis=0)
        inverse_stack = 1 - weight_stack[1:]
        inverse_stack = tt.concatenate(
            [inverse_stack, np.ones((1, length))], axis=0)
        weight_stack = np.multiply(weight_stack, inverse_stack)

        # Create timeseries for latent variable (mean emission)
        lambda_ = pm.Deterministic('lambda_',
                                   tt.tensordot(
                                       lambda_latent,
                                       weight_stack,
                                       axes=(1, 0)
                                   )
                                   )
        sigma_latent = sigma.dimshuffle(0, 'x')

        # Likelihood for observations
        observation = pm.Normal(
            "obs", mu=lambda_, sigma=sigma_latent, observed=data_array)
    return model
=======
    def __init__(self, data_array, max_states=15, **kwargs):
        """
        Args:
            data_array (2D Numpy array): <dimension> x time
            max_states (int): Max number of states to include in truncated dirichlet process
            **kwargs: Additional arguments
        """
        super().__init__(**kwargs)
        self.data_array = data_array
        self.max_states = max_states

    def generate_model(self):
        """
        Returns:
            pymc3 model: Model class containing graph to run inference on
        """
        data_array = self.data_array
        max_states = self.max_states

        y_dim = data_array.shape[0]
        idx = np.arange(data_array.shape[-1])
        length = idx.max() + 1

        mean_vals = np.array(
            [np.mean(x, axis=-1)
             for x in np.array_split(data_array, max_states, axis=-1)]
        ).T
        mean_vals += 0.01  # To avoid zero starting prob
        test_std = np.std(data_array, axis=-1)

        with pm.Model() as model:
            # ===================
            # Emissions Variables
            # ===================
            lambda_latent = pm.Normal(
                "lambda", mu=mean_vals, sigma=10, shape=(y_dim, max_states))
            # One variance for each dimension
            sigma = pm.HalfCauchy("sigma", test_std, shape=(y_dim))

            # =====================
            # Changepoint Variables
            # =====================

            # Hyperpriors on alpha
            a_gamma = pm.Gamma("a_gamma", 10, 1)
            b_gamma = pm.Gamma("b_gamma", 1.5, 1)

            # Concentration parameter for beta
            alpha = pm.Gamma("alpha", a_gamma, b_gamma)

            # Draw beta's to calculate stick lengths
            beta = pm.Beta("beta", 1, alpha, shape=max_states)

            # Calculate stick lengths using stick_breaking process
            w_raw = pm.Deterministic("w_raw", stick_breaking(beta))

            # Make sure lengths add to 1, and scale to length of data
            w_latent = pm.Deterministic("w_latent", w_raw / w_raw.sum())
            tau = pm.Deterministic("tau", tt.cumsum(w_latent * length)[:-1])

            # Weight stack to assign lambda's to point in time
            weight_stack = tt.nnet.sigmoid(
                idx[np.newaxis, :] - tau[:, np.newaxis])
            weight_stack = tt.concatenate(
                [np.ones((1, length)), weight_stack], axis=0)
            inverse_stack = 1 - weight_stack[1:]
            inverse_stack = tt.concatenate(
                [inverse_stack, np.ones((1, length))], axis=0)
            weight_stack = np.multiply(weight_stack, inverse_stack)

            # Create timeseries for latent variable (mean emission)
            lambda_ = pm.Deterministic(
                "lambda_", tt.tensordot(
                    lambda_latent, weight_stack, axes=(1, 0))
            )
            sigma_latent = sigma.dimshuffle(0, "x")

            # Likelihood for observations
            observation = pm.Normal(
                "obs", mu=lambda_, sigma=sigma_latent, observed=data_array)
        return model

    def test(self):
        """Test the model with synthetic data"""
        # Generate test data
        test_data = gen_test_array((10, 100), n_states=3, type="normal")

        # Create model with test data
        test_model = GaussianChangepointMeanDirichlet(test_data, max_states=5)
        model = test_model.generate_model()

        # Run a minimal inference to verify model works
        with model:
            # Just do a few iterations to test functionality
            inference = pm.ADVI()
            approx = pm.fit(n=10, method=inference)
            trace = approx.sample(draws=10)

        # Check if expected variables are in the trace
        assert "lambda" in trace.varnames
        assert "sigma" in trace.varnames
        assert "tau" in trace.varnames
        assert "w_latent" in trace.varnames

        print("Test for GaussianChangepointMeanDirichlet passed")
        return True


# For backward compatibility
def gaussian_changepoint_mean_dirichlet(data_array, max_states=15, **kwargs):
    """Wrapper function for backward compatibility"""
    model_class = GaussianChangepointMeanDirichlet(
        data_array, max_states, **kwargs)
    return model_class.generate_model()

>>>>>>> 7b3558fb

# TODO: Convenience function for taking out non-significant states


class GaussianChangepointMean2D(ChangepointModel):
    """Model for gaussian data on 2D array detecting changes only in
    the mean.
    """
<<<<<<< HEAD
    mean_vals = np.array([np.mean(x, axis=-1)
                          for x in np.array_split(data_array, n_states, axis=-1)]).T
    mean_vals += 0.01  # To avoid zero starting prob

    y_dim = data_array.shape[0]
    idx = np.arange(data_array.shape[-1])
    length = idx.max() + 1

    with pm.Model() as model:
        mu = pm.Normal('mu', mu=mean_vals, sd=1, shape=(y_dim, n_states))
        # One variance for each dimension
        sigma = pm.HalfCauchy('sigma', 3., shape=(y_dim))

        a_tau = pm.HalfCauchy('a_tau', 3., shape=n_states - 1)
        b_tau = pm.HalfCauchy('b_tau', 3., shape=n_states - 1)

        even_switches = np.linspace(0, 1, n_states+1)[1:-1]
        tau_latent = pm.Beta('tau_latent', a_tau, b_tau,
                             testval=even_switches,
                             shape=(n_states-1)).sort(axis=-1)

        tau = pm.Deterministic('tau',
                               idx.min() + (idx.max() - idx.min()) * tau_latent)

        weight_stack = tt.math.sigmoid(idx[np.newaxis, :]-tau[:, np.newaxis])
        weight_stack = tt.concatenate(
            [np.ones((1, length)), weight_stack], axis=0)
        inverse_stack = 1 - weight_stack[1:]
        inverse_stack = tt.concatenate(
            [inverse_stack, np.ones((1, length))], axis=0)
        weight_stack = np.multiply(weight_stack, inverse_stack)
=======
>>>>>>> 7b3558fb

    def __init__(self, data_array, n_states, **kwargs):
        """
        Args:
            data_array (2D Numpy array): <dimension> x time
            n_states (int): Number of states to model
            **kwargs: Additional arguments
        """
        super().__init__(**kwargs)
        self.data_array = data_array
        self.n_states = n_states

    def generate_model(self):
        """
        Returns:
            pymc3 model: Model class containing graph to run inference on
        """
        data_array = self.data_array
        n_states = self.n_states

        mean_vals = np.array(
            [np.mean(x, axis=-1)
             for x in np.array_split(data_array, n_states, axis=-1)]
        ).T
        mean_vals += 0.01  # To avoid zero starting prob

        y_dim = data_array.shape[0]
        idx = np.arange(data_array.shape[-1])
        length = idx.max() + 1

        with pm.Model() as model:
            mu = pm.Normal("mu", mu=mean_vals, sd=1, shape=(y_dim, n_states))
            # One variance for each dimension
            sigma = pm.HalfCauchy("sigma", 3.0, shape=(y_dim))

            a_tau = pm.HalfCauchy("a_tau", 3.0, shape=n_states - 1)
            b_tau = pm.HalfCauchy("b_tau", 3.0, shape=n_states - 1)

            even_switches = np.linspace(0, 1, n_states + 1)[1:-1]
            tau_latent = pm.Beta(
                "tau_latent", a_tau, b_tau, testval=even_switches, shape=(n_states - 1)
            ).sort(axis=-1)

            tau = pm.Deterministic(
                "tau", idx.min() + (idx.max() - idx.min()) * tau_latent)

            weight_stack = tt.nnet.sigmoid(
                idx[np.newaxis, :] - tau[:, np.newaxis])
            weight_stack = tt.concatenate(
                [np.ones((1, length)), weight_stack], axis=0)
            inverse_stack = 1 - weight_stack[1:]
            inverse_stack = tt.concatenate(
                [inverse_stack, np.ones((1, length))], axis=0)
            weight_stack = np.multiply(weight_stack, inverse_stack)

            mu_latent = mu.dot(weight_stack)
            sigma_latent = sigma.dimshuffle(0, "x")
            observation = pm.Normal(
                "obs", mu=mu_latent, sd=sigma_latent, observed=data_array)

        return model

    def test(self):
        """Test the model with synthetic data"""
        # Generate test data
        test_data = gen_test_array(
            (10, 100), n_states=self.n_states, type="normal")

        # Create model with test data
        test_model = GaussianChangepointMean2D(test_data, self.n_states)
        model = test_model.generate_model()

        # Run a minimal inference to verify model works
        with model:
            # Just do a few iterations to test functionality
            inference = pm.ADVI()
            approx = pm.fit(n=10, method=inference)
            trace = approx.sample(draws=10)

        # Check if expected variables are in the trace
        assert "mu" in trace.varnames
        assert "sigma" in trace.varnames
        assert "tau" in trace.varnames

        print("Test for GaussianChangepointMean2D passed")
        return True


# For backward compatibility
def gaussian_changepoint_mean_2d(data_array, n_states, **kwargs):
    """Wrapper function for backward compatibility"""
    model_class = GaussianChangepointMean2D(data_array, n_states, **kwargs)
    return model_class.generate_model()


def stick_breaking_trial(this_beta, trial_count):
    portion_remaining = tt.concatenate(
        [
            np.ones((trial_count, 1)),
            tt.extra_ops.cumprod(1 - this_beta, axis=-1)[:, :-1],
        ],
        axis=-1,
    )
    return this_beta * portion_remaining


class SingleTastePoissonDirichlet(ChangepointModel):
    """
    Model for changepoint on single taste using dirichlet process prior
    """
<<<<<<< HEAD
    mean_vals = np.array([np.mean(x, axis=-1)
                          for x in np.array_split(spike_array, max_states, axis=-1)]).T
    mean_vals = np.mean(mean_vals, axis=1)
    mean_vals += 0.01  # To avoid zero starting prob

    nrns = spike_array.shape[1]
    trials = spike_array.shape[0]
    idx = np.arange(spike_array.shape[-1])
    length = idx.max() + 1

    with pm.Model() as model:
        # ===================
        # Emissions Variables
        # ===================
        lambda_latent = pm.Exponential('lambda',
                                       1/mean_vals,
                                       shape=(nrns, max_states))

        # =====================
        # Changepoint Variables
        # =====================

        # Hyperpriors on alpha
        a_gamma = pm.Gamma('a_gamma', 10, 1)
        b_gamma = pm.Gamma('b_gamma', 1.5, 1)

        # Concentration parameter for beta
        alpha = pm.Gamma('alpha', a_gamma, b_gamma)

        # Draw beta's to calculate stick lengths
        beta = pm.Beta('beta', 1, alpha, shape=(trials, max_states))

        # Calculate stick lengths using stick_breaking process
        w_raw = pm.Deterministic('w_raw', stick_breaking_trial(beta, trials))

        # Make sure lengths add to 1, and scale to length of data
        w_latent = pm.Deterministic(
            'w_latent', w_raw / w_raw.sum(axis=-1)[:, None])
        tau = pm.Deterministic('tau', tt.cumsum(
            w_latent * length, axis=-1)[:, :-1])

        # =====================
        # Rate over time
        # =====================

        # Weight stack to assign lambda's to point in time
        weight_stack = tt.math.sigmoid(
            idx[np.newaxis, :]-tau[:, :, np.newaxis])
        weight_stack = tt.concatenate(
            [np.ones((trials, 1, length)), weight_stack], axis=1)
        inverse_stack = 1 - weight_stack[:, 1:]
        inverse_stack = tt.concatenate(
            [inverse_stack, np.ones((trials, 1, length))], axis=1)
        # Trials x States x Time
        weight_stack = np.multiply(weight_stack, inverse_stack)

        lambda_ = pm.Deterministic('lambda_',
            tt.tensordot(weight_stack, lambda_latent, [1, 1]).swapaxes(1, 2))

        # =====================
        # Likelihood
        # =====================
        observation = pm.Poisson("obs", lambda_, observed=spike_array)

    return model


def single_taste_poisson(
        spike_array,
        states,
        **kwargs):
=======

    def __init__(self, data_array, max_states=10, **kwargs):
        """
        Args:
            data_array (3D Numpy array): trials x neurons x time
            max_states (int): Maximum number of states to model
            **kwargs: Additional arguments
        """
        super().__init__(**kwargs)
        self.data_array = data_array
        self.max_states = max_states

    def generate_model(self):
        """
        Returns:
            pymc3 model: Model class containing graph to run inference on
        """
        data_array = self.data_array
        max_states = self.max_states

        mean_vals = np.array(
            [np.mean(x, axis=-1)
             for x in np.array_split(data_array, max_states, axis=-1)]
        ).T
        mean_vals = np.mean(mean_vals, axis=1)
        mean_vals += 0.01  # To avoid zero starting prob

        nrns = data_array.shape[1]
        trials = data_array.shape[0]
        idx = np.arange(data_array.shape[-1])
        length = idx.max() + 1

        with pm.Model() as model:
            # ===================
            # Emissions Variables
            # ===================
            lambda_latent = pm.Exponential(
                "lambda", 1 / mean_vals, shape=(nrns, max_states))

            # =====================
            # Changepoint Variables
            # =====================

            # Hyperpriors on alpha
            a_gamma = pm.Gamma("a_gamma", 10, 1)
            b_gamma = pm.Gamma("b_gamma", 1.5, 1)

            # Concentration parameter for beta
            alpha = pm.Gamma("alpha", a_gamma, b_gamma)

            # Draw beta's to calculate stick lengths
            beta = pm.Beta("beta", 1, alpha, shape=(trials, max_states))

            # Calculate stick lengths using stick_breaking process
            w_raw = pm.Deterministic(
                "w_raw", stick_breaking_trial(beta, trials))

            # Make sure lengths add to 1, and scale to length of data
            w_latent = pm.Deterministic(
                "w_latent", w_raw / w_raw.sum(axis=-1)[:, None])
            tau = pm.Deterministic("tau", tt.cumsum(
                w_latent * length, axis=-1)[:, :-1])

            # =====================
            # Rate over time
            # =====================

            # Weight stack to assign lambda's to point in time
            weight_stack = tt.nnet.sigmoid(
                idx[np.newaxis, :] - tau[:, :, np.newaxis])
            weight_stack = tt.concatenate(
                [np.ones((trials, 1, length)), weight_stack], axis=1)
            inverse_stack = 1 - weight_stack[:, 1:]
            inverse_stack = tt.concatenate(
                [inverse_stack, np.ones((trials, 1, length))], axis=1)
            # Trials x States x Time
            weight_stack = np.multiply(weight_stack, inverse_stack)

            lambda_ = pm.Deterministic(
                "lambda_",
                tt.tensordot(weight_stack, lambda_latent,
                             [1, 1]).swapaxes(1, 2),
            )

            # =====================
            # Likelihood
            # =====================
            observation = pm.Poisson("obs", lambda_, observed=data_array)

        return model

    def test(self):
        """Test the model with synthetic data"""
        # Generate test data
        test_data = gen_test_array((5, 10, 100), n_states=3, type="poisson")

        # Create model with test data
        test_model = SingleTastePoissonDirichlet(test_data, max_states=5)
        model = test_model.generate_model()

        # Run a minimal inference to verify model works
        with model:
            # Just do a few iterations to test functionality
            inference = pm.ADVI()
            approx = pm.fit(n=10, method=inference)
            trace = approx.sample(draws=10)

        # Check if expected variables are in the trace
        assert "lambda" in trace.varnames
        assert "tau" in trace.varnames
        assert "w_latent" in trace.varnames

        print("Test for SingleTastePoissonDirichlet passed")
        return True


# For backward compatibility
def single_taste_poisson_dirichlet(data_array, max_states=10, **kwargs):
    """Wrapper function for backward compatibility"""
    model_class = SingleTastePoissonDirichlet(data_array, max_states, **kwargs)
    return model_class.generate_model()


class SingleTastePoisson(ChangepointModel):
>>>>>>> 7b3558fb
    """Model for changepoint on single taste

    ** Largely taken from "non_hardcoded_changepoint_test_3d.ipynb"
    ** Note : This model does not have hierarchical structure for emissions
    """

<<<<<<< HEAD
    mean_vals = np.array([np.mean(x, axis=-1)
                          for x in np.array_split(spike_array, states, axis=-1)]).T
    mean_vals = np.mean(mean_vals, axis=1)
    mean_vals += 0.01  # To avoid zero starting prob

    nrns = spike_array.shape[1]
    trials = spike_array.shape[0]
    idx = np.arange(spike_array.shape[-1])
    length = idx.max() + 1

    with pm.Model() as model:
        lambda_latent = pm.Exponential('lambda',
                                       1/mean_vals,
                                       shape=(nrns, states))

        a_tau = pm.HalfCauchy('a_tau', 3., shape=states - 1)
        b_tau = pm.HalfCauchy('b_tau', 3., shape=states - 1)

        even_switches = np.linspace(0, 1, states+1)[1:-1]
        tau_latent = pm.Beta('tau_latent', a_tau, b_tau,
                             testval=even_switches,
                             shape=(trials, states-1)).sort(axis=-1)

        tau = pm.Deterministic('tau',
                               idx.min() + (idx.max() - idx.min()) * tau_latent)

        weight_stack = tt.math.sigmoid(
            idx[np.newaxis, :]-tau[:, :, np.newaxis])
        weight_stack = tt.concatenate(
            [np.ones((trials, 1, length)), weight_stack], axis=1)
        inverse_stack = 1 - weight_stack[:, 1:]
        inverse_stack = tt.concatenate(
            [inverse_stack, np.ones((trials, 1, length))], axis=1)
        weight_stack = np.multiply(weight_stack, inverse_stack)

        lambda_ = tt.tensordot(weight_stack, lambda_latent, [
                               1, 1]).swapaxes(1, 2)
        observation = pm.Poisson("obs", lambda_, observed=spike_array)

    return model
=======
    def __init__(self, data_array, n_states, **kwargs):
        """
        Args:
            data_array (3D Numpy array): trials x neurons x time
            n_states (int): Number of states to model
            **kwargs: Additional arguments
        """
        super().__init__(**kwargs)
        self.data_array = data_array
        self.n_states = n_states

    def generate_model(self):
        """
        Returns:
            pymc3 model: Model class containing graph to run inference on
        """
        data_array = self.data_array
        n_states = self.n_states

        mean_vals = np.array(
            [np.mean(x, axis=-1)
             for x in np.array_split(data_array, n_states, axis=-1)]
        ).T
        mean_vals = np.mean(mean_vals, axis=1)
        mean_vals += 0.01  # To avoid zero starting prob

        nrns = data_array.shape[1]
        trials = data_array.shape[0]
        idx = np.arange(data_array.shape[-1])
        length = idx.max() + 1

        with pm.Model() as model:
            lambda_latent = pm.Exponential(
                "lambda", 1 / mean_vals, shape=(nrns, n_states))

            a_tau = pm.HalfCauchy("a_tau", 3.0, shape=n_states - 1)
            b_tau = pm.HalfCauchy("b_tau", 3.0, shape=n_states - 1)

            even_switches = np.linspace(0, 1, n_states + 1)[1:-1]
            tau_latent = pm.Beta(
                "tau_latent",
                a_tau,
                b_tau,
                testval=even_switches,
                shape=(trials, n_states - 1),
            ).sort(axis=-1)

            tau = pm.Deterministic(
                "tau", idx.min() + (idx.max() - idx.min()) * tau_latent)

            weight_stack = tt.nnet.sigmoid(
                idx[np.newaxis, :] - tau[:, :, np.newaxis])
            weight_stack = tt.concatenate(
                [np.ones((trials, 1, length)), weight_stack], axis=1)
            inverse_stack = 1 - weight_stack[:, 1:]
            inverse_stack = tt.concatenate(
                [inverse_stack, np.ones((trials, 1, length))], axis=1)
            weight_stack = np.multiply(weight_stack, inverse_stack)

            lambda_ = tt.tensordot(weight_stack, lambda_latent, [
                                   1, 1]).swapaxes(1, 2)
            observation = pm.Poisson("obs", lambda_, observed=data_array)

        return model

    def test(self):
        """Test the model with synthetic data"""
        # Generate test data
        test_data = gen_test_array(
            (5, 10, 100), n_states=self.n_states, type="poisson")

        # Create model with test data
        test_model = SingleTastePoisson(test_data, self.n_states)
        model = test_model.generate_model()

        # Run a minimal inference to verify model works
        with model:
            # Just do a few iterations to test functionality
            inference = pm.ADVI()
            approx = pm.fit(n=10, method=inference)
            trace = approx.sample(draws=10)

        # Check if expected variables are in the trace
        assert "lambda" in trace.varnames
        assert "tau" in trace.varnames

        print("Test for SingleTastePoisson passed")
        return True


# For backward compatibility
def single_taste_poisson(data_array, n_states, **kwargs):
    """Wrapper function for backward compatibility"""
    model_class = SingleTastePoisson(data_array, n_states, **kwargs)
    return model_class.generate_model()
>>>>>>> 7b3558fb


def var_sig_exp_tt(x, b):
    """
    x -->
    b -->
    """
    return 1 / (1 + tt.exp(-tt.exp(b) * x))


def var_sig_tt(x, b):
    """
    x -->
    b -->
    """
    return 1 / (1 + tt.exp(-b * x))


class SingleTastePoissonVarsig(ChangepointModel):
    """Model for changepoint on single taste
    **Uses variables sigmoid slope inferred from data

    ** Largely taken from "non_hardcoded_changepoint_test_3d.ipynb"
    ** Note : This model does not have hierarchical structure for emissions
    """

    def __init__(self, data_array, n_states, **kwargs):
        """
        Args:
            data_array (3D Numpy array): trials x neurons x time
            n_states (int): Number of states to model
            **kwargs: Additional arguments
        """
        super().__init__(**kwargs)
        self.data_array = data_array
        self.n_states = n_states

    def generate_model(self):
        """
        Returns:
            pymc3 model: Model class containing graph to run inference on
        """
        data_array = self.data_array
        n_states = self.n_states

        mean_vals = np.array(
            [np.mean(x, axis=-1)
             for x in np.array_split(data_array, n_states, axis=-1)]
        ).T
        mean_vals = np.mean(mean_vals, axis=1)
        mean_vals += 0.01  # To avoid zero starting prob

        lambda_test_vals = np.diff(mean_vals, axis=-1)
        even_switches = np.linspace(0, 1, n_states + 1)[1:-1]

        nrns = data_array.shape[1]
        trials = data_array.shape[0]
        idx = np.arange(data_array.shape[-1])
        length = idx.max() + 1

        with pm.Model() as model:
            # Sigmoid slope
            sig_b = pm.Normal("sig_b", -1, 2, shape=n_states - 1)

            # Initial value
            s0 = pm.Exponential(
                "state0", 1 / (np.mean(mean_vals)), shape=nrns, testval=mean_vals[:, 0]
            )

            # Changes to lambda
            lambda_diff = pm.Normal(
                "lambda_diff",
                mu=0,
                sigma=10,
                shape=(nrns, n_states - 1),
                testval=lambda_test_vals,
            )

            # This is only here to be extracted at the end of sampling
            # NOT USED DIRECTLY IN MODEL
            lambda_fin = pm.Deterministic(
                "lambda", tt.concatenate(
                    [s0[:, np.newaxis], lambda_diff], axis=-1)
            )

            # Changepoint positions
            a = pm.HalfCauchy("a_tau", 10, shape=n_states - 1)
            b = pm.HalfCauchy("b_tau", 10, shape=n_states - 1)

            tau_latent = pm.Beta(
                "tau_latent", a, b, testval=even_switches, shape=(trials, n_states - 1)
            ).sort(axis=-1)
            tau = pm.Deterministic(
                "tau", idx.min() + (idx.max() - idx.min()) * tau_latent)

            # Mechanical manipulations to generate firing rates
            idx_temp = np.tile(
                idx[np.newaxis, np.newaxis, :], (trials, n_states - 1, 1))
            tau_temp = tt.tile(tau[:, :, np.newaxis], (1, 1, len(idx)))
            sig_b_temp = tt.tile(
                sig_b[np.newaxis, :, np.newaxis], (trials, 1, len(idx)))

            weight_stack = var_sig_exp_tt(idx_temp - tau_temp, sig_b_temp)
            weight_stack_temp = tt.tile(
                weight_stack[:, np.newaxis, :, :], (1, nrns, 1, 1))

            s0_temp = tt.tile(
                s0[np.newaxis, :, np.newaxis, np.newaxis],
                (trials, 1, n_states - 1, len(idx)),
            )
            lambda_diff_temp = tt.tile(
                lambda_diff[np.newaxis, :, :,
                            np.newaxis], (trials, 1, 1, len(idx))
            )

            # Calculate lambda
            lambda_ = pm.Deterministic(
                "lambda_",
                tt.sum(s0_temp + (weight_stack_temp * lambda_diff_temp), axis=2),
            )
            # Bound lambda to prevent the diffs from making it negative
            # Don't let it go down to zero otherwise we have trouble with probabilities
            lambda_bounded = pm.Deterministic(
                "lambda_bounded", tt.switch(lambda_ >= 0.01, lambda_, 0.01)
            )

            # Add observations
            observation = pm.Poisson(
                "obs", lambda_bounded, observed=data_array)

        return model

    def test(self):
        """Test the model with synthetic data"""
        # Generate test data
        test_data = gen_test_array(
            (5, 10, 100), n_states=self.n_states, type="poisson")

        # Create model with test data
        test_model = SingleTastePoissonVarsig(test_data, self.n_states)
        model = test_model.generate_model()

        # Run a minimal inference to verify model works
        with model:
            # Just do a few iterations to test functionality
            inference = pm.ADVI()
            approx = pm.fit(n=10, method=inference)
            trace = approx.sample(draws=10)

        # Check if expected variables are in the trace
        assert "lambda" in trace.varnames
        assert "tau" in trace.varnames
        assert "sig_b" in trace.varnames

        print("Test for SingleTastePoissonVarsig passed")
        return True


# For backward compatibility
def single_taste_poisson_varsig(data_array, n_states, **kwargs):
    """Wrapper function for backward compatibility"""
    model_class = SingleTastePoissonVarsig(data_array, n_states, **kwargs)
    return model_class.generate_model()


def inds_to_b(x_span):
    return 5.8889 / x_span


class SingleTastePoissonVarsigFixed(ChangepointModel):
    """Model for changepoint on single taste
    **Uses sigmoid with given slope

    ** Largely taken from "non_hardcoded_changepoint_test_3d.ipynb"
    ** Note : This model does not have hierarchical structure for emissions
    """

    def __init__(self, data_array, n_states, inds_span=1, **kwargs):
        """
        Args:
            data_array (3D Numpy array): trials x neurons x time
            n_states (int): Number of states to model
            inds_span(float) : Number of indices to cover 5-95% change in sigmoid
            **kwargs: Additional arguments
        """
        super().__init__(**kwargs)
        self.data_array = data_array
        self.n_states = n_states
        self.inds_span = inds_span

    def generate_model(self):
        """
        Returns:
            pymc3 model: Model class containing graph to run inference on
        """
        data_array = self.data_array
        n_states = self.n_states
        inds_span = self.inds_span

        mean_vals = np.array(
            [np.mean(x, axis=-1)
             for x in np.array_split(data_array, n_states, axis=-1)]
        ).T
        mean_vals = np.mean(mean_vals, axis=1)
        mean_vals += 0.01  # To avoid zero starting prob

        lambda_test_vals = np.diff(mean_vals, axis=-1)
        even_switches = np.linspace(0, 1, n_states + 1)[1:-1]

        nrns = data_array.shape[1]
        trials = data_array.shape[0]
        idx = np.arange(data_array.shape[-1])
        length = idx.max() + 1

        # Define sigmoid with given sharpness
        sig_b = inds_to_b(inds_span)

        def sigmoid(x):
            b_temp = tt.tile(
                np.array(sig_b)[None, None, None], x.tag.test_value.shape)
            return 1 / (1 + tt.exp(-b_temp * x))

        with pm.Model() as model:
            # Initial value
            s0 = pm.Exponential(
                "state0", 1 / (np.mean(mean_vals)), shape=nrns, testval=mean_vals[:, 0]
            )

            # Changes to lambda
            lambda_diff = pm.Normal(
                "lambda_diff",
                mu=0,
                sigma=10,
                shape=(nrns, n_states - 1),
                testval=lambda_test_vals,
            )

            # This is only here to be extracted at the end of sampling
            # NOT USED DIRECTLY IN MODEL
            lambda_fin = pm.Deterministic(
                "lambda", tt.concatenate(
                    [s0[:, np.newaxis], lambda_diff], axis=-1)
            )

            # Changepoint positions
            a = pm.HalfCauchy("a_tau", 10, shape=n_states - 1)
            b = pm.HalfCauchy("b_tau", 10, shape=n_states - 1)

            tau_latent = pm.Beta(
                "tau_latent", a, b, testval=even_switches, shape=(trials, n_states - 1)
            ).sort(axis=-1)
            tau = pm.Deterministic(
                "tau", idx.min() + (idx.max() - idx.min()) * tau_latent)

            # Mechanical manipulations to generate firing rates
            idx_temp = np.tile(
                idx[np.newaxis, np.newaxis, :], (trials, n_states - 1, 1))
            tau_temp = tt.tile(tau[:, :, np.newaxis], (1, 1, len(idx)))

            weight_stack = sigmoid(idx_temp - tau_temp)
            weight_stack_temp = tt.tile(
                weight_stack[:, np.newaxis, :, :], (1, nrns, 1, 1))

            s0_temp = tt.tile(
                s0[np.newaxis, :, np.newaxis, np.newaxis],
                (trials, 1, n_states - 1, len(idx)),
            )
            lambda_diff_temp = tt.tile(
                lambda_diff[np.newaxis, :, :,
                            np.newaxis], (trials, 1, 1, len(idx))
            )

            # Calculate lambda
            lambda_ = pm.Deterministic(
                "lambda_",
                tt.sum(s0_temp + (weight_stack_temp * lambda_diff_temp), axis=2),
            )
            # Bound lambda to prevent the diffs from making it negative
            # Don't let it go down to zero otherwise we have trouble with probabilities
            lambda_bounded = pm.Deterministic(
                "lambda_bounded", tt.switch(lambda_ >= 0.01, lambda_, 0.01)
            )

            # Add observations
            observation = pm.Poisson(
                "obs", lambda_bounded, observed=data_array)

        return model

    def test(self):
        """Test the model with synthetic data"""
        # Generate test data
        test_data = gen_test_array(
            (5, 10, 100), n_states=self.n_states, type="poisson")

        # Create model with test data
        test_model = SingleTastePoissonVarsigFixed(
            test_data, self.n_states, self.inds_span)
        model = test_model.generate_model()

        # Run a minimal inference to verify model works
        with model:
            # Just do a few iterations to test functionality
            inference = pm.ADVI()
            approx = pm.fit(n=10, method=inference)
            trace = approx.sample(draws=10)

        # Check if expected variables are in the trace
        assert "lambda" in trace.varnames
        assert "tau" in trace.varnames
        assert "state0" in trace.varnames

        print("Test for SingleTastePoissonVarsigFixed passed")
        return True


# For backward compatibility
def single_taste_poisson_varsig_fixed(data_array, n_states, inds_span=1, **kwargs):
    """Wrapper function for backward compatibility"""
    model_class = SingleTastePoissonVarsigFixed(
        data_array, n_states, inds_span, **kwargs)
    return model_class.generate_model()


class AllTastePoisson(ChangepointModel):
    """
    ** Model to fit changepoint to all tastes **
    ** Largely taken from "_v1/poisson_all_tastes_changepoint_model.py"
    """

<<<<<<< HEAD
    # If model already doesn't exist, then create new one
    #spike_array = this_dat_binned
    # Unroll arrays along taste axis
    #spike_array_long = np.reshape(spike_array,(-1,*spike_array.shape[-2:]))
    spike_array_long = np.concatenate(spike_array, axis=0)

    # Find mean firing for initial values
    tastes = spike_array.shape[0]
    length = spike_array.shape[-1]
    nrns = spike_array.shape[2]
    trials = spike_array.shape[1]

    split_list = np.array_split(spike_array, states, axis=-1)
    # Cut all to the same size
    min_val = min([x.shape[-1] for x in split_list])
    split_array = np.array([x[..., :min_val] for x in split_list])
    mean_vals = np.mean(split_array, axis=(2, -1)).swapaxes(0, 1)
    mean_vals += 0.01  # To avoid zero starting prob
    mean_nrn_vals = np.mean(mean_vals, axis=(0, 1))

    # Find evenly spaces switchpoints for initial values
    idx = np.arange(spike_array.shape[-1])  # Index
    array_idx = np.broadcast_to(idx, spike_array_long.shape)
    even_switches = np.linspace(0, idx.max(), states+1)
    even_switches_normal = even_switches/np.max(even_switches)

    taste_label = np.repeat(
        np.arange(spike_array.shape[0]), spike_array.shape[1])
    trial_num = array_idx.shape[0]

    # Being constructing model
    with pm.Model() as model:

        # Hierarchical firing rates
        # Refer to model diagram
        # Mean firing rate of neuron AT ALL TIMES
        lambda_nrn = pm.Exponential('lambda_nrn',
                                    1/mean_nrn_vals,
                                    shape=(mean_vals.shape[-1]))
        # Priors for each state, derived from each neuron
        # Mean firing rate of neuron IN EACH STATE (averaged across tastes)
        lambda_state = pm.Exponential('lambda_state',
                                      lambda_nrn,
                                      shape=(mean_vals.shape[1:]))
        # Mean firing rate of neuron PER STATE PER TASTE
        lambda_latent = pm.Exponential('lambda',
                                       lambda_state[np.newaxis, :, :],
                                       testval=mean_vals,
                                       shape=(mean_vals.shape))

        # Changepoint time variable
        # INDEPENDENT TAU FOR EVERY TRIAL
        a = pm.HalfNormal('a_tau', 3., shape=states - 1)
        b = pm.HalfNormal('b_tau', 3., shape=states - 1)

        # Stack produces states x trials --> That gets transposed
        # to trials x states and gets sorted along states (axis=-1)
        # Sort should work the same way as the Ordered transform -->
        # see rv_sort_test.ipynb
        tau_latent = pm.Beta('tau_latent', a, b,
                             shape=(trial_num, states-1),
                             testval=tt.tile(even_switches_normal[1:(states)],
                                             (array_idx.shape[0], 1))).sort(axis=-1)

        tau = pm.Deterministic('tau',
                               idx.min() + (idx.max() - idx.min()) * tau_latent)

        weight_stack = tt.math.sigmoid(
            idx[np.newaxis, :]-tau[:, :, np.newaxis])
        weight_stack = tt.concatenate(
            [np.ones((tastes*trials, 1, length)), weight_stack], axis=1)
        inverse_stack = 1 - weight_stack[:, 1:]
        inverse_stack = tt.concatenate([inverse_stack, np.ones(
            (tastes*trials, 1, length))], axis=1)
        weight_stack = weight_stack*inverse_stack
        weight_stack = tt.tile(weight_stack[:, :, None, :], (1, 1, nrns, 1))

        lambda_latent = lambda_latent.dimshuffle(2, 0, 1)
        lambda_latent = tt.repeat(lambda_latent, trials, axis=1)
        lambda_latent = tt.tile(
            lambda_latent[..., None], (1, 1, 1, length))
        lambda_latent = lambda_latent.dimshuffle(1, 2, 0, 3)
        lambda_ = tt.sum(lambda_latent * weight_stack, axis=1)

        observation = pm.Poisson("obs", lambda_, observed=spike_array_long)

    return model


def all_taste_poisson_varsig_fixed(
        spike_array,
        states,
        inds_span=1):
=======
    def __init__(self, data_array, n_states, **kwargs):
        """
        Args:
            data_array (4D Numpy array): tastes, trials, neurons, time_bins
            n_states (int): Number of states to model
            **kwargs: Additional arguments
        """
        super().__init__(**kwargs)
        self.data_array = data_array
        self.n_states = n_states

    def generate_model(self):
        """
        Returns:
            pymc3 model: Model class containing graph to run inference on
        """
        data_array = self.data_array
        n_states = self.n_states

        # Unroll arrays along taste axis
        data_array_long = np.concatenate(data_array, axis=0)

        # Find mean firing for initial values
        tastes = data_array.shape[0]
        length = data_array.shape[-1]
        nrns = data_array.shape[2]
        trials = data_array.shape[1]

        split_list = np.array_split(data_array, n_states, axis=-1)
        # Cut all to the same size
        min_val = min([x.shape[-1] for x in split_list])
        split_array = np.array([x[..., :min_val] for x in split_list])
        mean_vals = np.mean(split_array, axis=(2, -1)).swapaxes(0, 1)
        mean_vals += 0.01  # To avoid zero starting prob
        mean_nrn_vals = np.mean(mean_vals, axis=(0, 1))

        # Find evenly spaces switchpoints for initial values
        idx = np.arange(data_array.shape[-1])  # Index
        array_idx = np.broadcast_to(idx, data_array_long.shape)
        even_switches = np.linspace(0, idx.max(), n_states + 1)
        even_switches_normal = even_switches / np.max(even_switches)

        taste_label = np.repeat(
            np.arange(data_array.shape[0]), data_array.shape[1])
        trial_num = array_idx.shape[0]

        # Being constructing model
        with pm.Model() as model:
            # Hierarchical firing rates
            # Refer to model diagram
            # Mean firing rate of neuron AT ALL TIMES
            lambda_nrn = pm.Exponential(
                "lambda_nrn", 1 / mean_nrn_vals, shape=(mean_vals.shape[-1])
            )
            # Priors for each state, derived from each neuron
            # Mean firing rate of neuron IN EACH STATE (averaged across tastes)
            lambda_state = pm.Exponential(
                "lambda_state", lambda_nrn, shape=(mean_vals.shape[1:]))
            # Mean firing rate of neuron PER STATE PER TASTE
            lambda_latent = pm.Exponential(
                "lambda",
                lambda_state[np.newaxis, :, :],
                testval=mean_vals,
                shape=(mean_vals.shape),
            )

            # Changepoint time variable
            # INDEPENDENT TAU FOR EVERY TRIAL
            a = pm.HalfNormal("a_tau", 3.0, shape=n_states - 1)
            b = pm.HalfNormal("b_tau", 3.0, shape=n_states - 1)

            # Stack produces n_states x trials --> That gets transposed
            # to trials x n_states and gets sorted along n_states (axis=-1)
            # Sort should work the same way as the Ordered transform -->
            # see rv_sort_test.ipynb
            tau_latent = pm.Beta(
                "tau_latent",
                a,
                b,
                shape=(trial_num, n_states - 1),
                testval=tt.tile(even_switches_normal[1:(
                    n_states)], (array_idx.shape[0], 1)),
            ).sort(axis=-1)

            tau = pm.Deterministic(
                "tau", idx.min() + (idx.max() - idx.min()) * tau_latent)

            weight_stack = tt.nnet.sigmoid(
                idx[np.newaxis, :] - tau[:, :, np.newaxis])
            weight_stack = tt.concatenate(
                [np.ones((tastes * trials, 1, length)), weight_stack], axis=1
            )
            inverse_stack = 1 - weight_stack[:, 1:]
            inverse_stack = tt.concatenate(
                [inverse_stack, np.ones((tastes * trials, 1, length))], axis=1
            )
            weight_stack = weight_stack * inverse_stack
            weight_stack = tt.tile(
                weight_stack[:, :, None, :], (1, 1, nrns, 1))

            lambda_latent = lambda_latent.dimshuffle(2, 0, 1)
            lambda_latent = tt.repeat(lambda_latent, trials, axis=1)
            lambda_latent = tt.tile(
                lambda_latent[..., None], (1, 1, 1, length))
            lambda_latent = lambda_latent.dimshuffle(1, 2, 0, 3)
            lambda_ = tt.sum(lambda_latent * weight_stack, axis=1)

            observation = pm.Poisson("obs", lambda_, observed=data_array_long)

        return model

    def test(self):
        """Test the model with synthetic data"""
        # Generate test data
        test_data = gen_test_array(
            (2, 5, 10, 100), n_states=self.n_states, type="poisson")

        # Create model with test data
        test_model = AllTastePoisson(test_data, self.n_states)
        model = test_model.generate_model()

        # Run a minimal inference to verify model works
        with model:
            # Just do a few iterations to test functionality
            inference = pm.ADVI()
            approx = pm.fit(n=10, method=inference)
            trace = approx.sample(draws=10)

        # Check if expected variables are in the trace
        assert "lambda" in trace.varnames
        assert "tau" in trace.varnames
        assert "lambda_nrn" in trace.varnames
        assert "lambda_state" in trace.varnames

        print("Test for AllTastePoisson passed")
        return True


# For backward compatibility
def all_taste_poisson(data_array, n_states, **kwargs):
    """Wrapper function for backward compatibility"""
    model_class = AllTastePoisson(data_array, n_states, **kwargs)
    return model_class.generate_model()


class AllTastePoissonVarsigFixed(ChangepointModel):
>>>>>>> 7b3558fb
    """
    ** Model to fit changepoint to all tastes with fixed sigmoid **
    ** Largely taken from "_v1/poisson_all_tastes_changepoint_model.py"
    """

    def __init__(self, data_array, n_states, inds_span=1, **kwargs):
        """
        Args:
            data_array (4D Numpy array): tastes, trials, neurons, time_bins
            n_states (int): Number of states to model
            inds_span(float): Number of indices to cover 5-95% change in sigmoid
            **kwargs: Additional arguments
        """
        super().__init__(**kwargs)
        self.data_array = data_array
        self.n_states = n_states
        self.inds_span = inds_span

    def generate_model(self):
        """
        Returns:
            pymc3 model: Model class containing graph to run inference on
        """
        data_array = self.data_array
        n_states = self.n_states
        inds_span = self.inds_span

        # Unroll arrays along taste axis
        data_array_long = np.concatenate(data_array, axis=0)

        # Find mean firing for initial values
        tastes = data_array.shape[0]
        length = data_array.shape[-1]
        nrns = data_array.shape[2]
        trials = data_array.shape[1]

        split_list = np.array_split(data_array, n_states, axis=-1)
        # Cut all to the same size
        min_val = min([x.shape[-1] for x in split_list])
        split_array = np.array([x[..., :min_val] for x in split_list])
        mean_vals = np.mean(split_array, axis=(2, -1)).swapaxes(0, 1)
        mean_vals += 0.01  # To avoid zero starting prob
        mean_nrn_vals = np.mean(mean_vals, axis=(0, 1))

        # Find evenly spaces switchpoints for initial values
        idx = np.arange(data_array.shape[-1])  # Index
        array_idx = np.broadcast_to(idx, data_array_long.shape)
        even_switches = np.linspace(0, idx.max(), n_states + 1)
        even_switches_normal = even_switches / np.max(even_switches)

        taste_label = np.repeat(
            np.arange(data_array.shape[0]), data_array.shape[1])
        trial_num = array_idx.shape[0]

        # Define sigmoid with given sharpness
        sig_b = inds_to_b(inds_span)

        def sigmoid(x):
            b_temp = tt.tile(
                np.array(sig_b)[None, None, None], x.tag.test_value.shape)
            return 1 / (1 + tt.exp(-b_temp * x))

        # Being constructing model
        with pm.Model() as model:
            # Hierarchical firing rates
            # Refer to model diagram
            # Mean firing rate of neuron AT ALL TIMES
            lambda_nrn = pm.Exponential(
                "lambda_nrn", 1 / mean_nrn_vals, shape=(mean_vals.shape[-1])
            )
            # Priors for each state, derived from each neuron
            # Mean firing rate of neuron IN EACH STATE (averaged across tastes)
            lambda_state = pm.Exponential(
                "lambda_state", lambda_nrn, shape=(mean_vals.shape[1:]))
            # Mean firing rate of neuron PER STATE PER TASTE
            lambda_latent = pm.Exponential(
                "lambda",
                lambda_state[np.newaxis, :, :],
                testval=mean_vals,
                shape=(mean_vals.shape),
            )

            # Changepoint time variable
            # INDEPENDENT TAU FOR EVERY TRIAL
            a = pm.HalfNormal("a_tau", 3.0, shape=n_states - 1)
            b = pm.HalfNormal("b_tau", 3.0, shape=n_states - 1)

            # Stack produces n_states x trials --> That gets transposed
            # to trials x n_states and gets sorted along n_states (axis=-1)
            # Sort should work the same way as the Ordered transform -->
            # see rv_sort_test.ipynb
            tau_latent = pm.Beta(
                "tau_latent",
                a,
                b,
                shape=(trial_num, n_states - 1),
                testval=tt.tile(even_switches_normal[1:(
                    n_states)], (array_idx.shape[0], 1)),
            ).sort(axis=-1)

            tau = pm.Deterministic(
                "tau", idx.min() + (idx.max() - idx.min()) * tau_latent)

            weight_stack = sigmoid(idx[np.newaxis, :] - tau[:, :, np.newaxis])
            weight_stack = tt.concatenate(
                [np.ones((tastes * trials, 1, length)), weight_stack], axis=1
            )
            inverse_stack = 1 - weight_stack[:, 1:]
            inverse_stack = tt.concatenate(
                [inverse_stack, np.ones((tastes * trials, 1, length))], axis=1
            )
            weight_stack = weight_stack * inverse_stack
            weight_stack = tt.tile(
                weight_stack[:, :, None, :], (1, 1, nrns, 1))

            lambda_latent = lambda_latent.dimshuffle(2, 0, 1)
            lambda_latent = tt.repeat(lambda_latent, trials, axis=1)
            lambda_latent = tt.tile(
                lambda_latent[..., None], (1, 1, 1, length))
            lambda_latent = lambda_latent.dimshuffle(1, 2, 0, 3)
            lambda_ = tt.sum(lambda_latent * weight_stack, axis=1)

            observation = pm.Poisson("obs", lambda_, observed=data_array_long)

        return model

    def test(self):
        """Test the model with synthetic data"""
        # Generate test data
        test_data = gen_test_array(
            (2, 5, 10, 100), n_states=self.n_states, type="poisson")

        # Create model with test data
        test_model = AllTastePoissonVarsigFixed(
            test_data, self.n_states, self.inds_span)
        model = test_model.generate_model()

        # Run a minimal inference to verify model works
        with model:
            # Just do a few iterations to test functionality
            inference = pm.ADVI()
            approx = pm.fit(n=10, method=inference)
            trace = approx.sample(draws=10)

        # Check if expected variables are in the trace
        assert "lambda" in trace.varnames
        assert "tau" in trace.varnames
        assert "lambda_nrn" in trace.varnames
        assert "lambda_state" in trace.varnames

        print("Test for AllTastePoissonVarsigFixed passed")
        return True


# For backward compatibility
def all_taste_poisson_varsig_fixed(data_array, n_states, inds_span=1, **kwargs):
    """Wrapper function for backward compatibility"""
    model_class = AllTastePoissonVarsigFixed(
        data_array, n_states, inds_span, **kwargs)
    return model_class.generate_model()


# def single_taste_poisson_biased_tau_priors(data_array,states):
#     pass

# def single_taste_poisson_hard_padding_tau(data_array,states):
#     pass


class SingleTastePoissonTrialSwitch(ChangepointModel):
    """
    Assuming only emissions change across trials
    Changepoint distribution remains constant
    """

<<<<<<< HEAD
    trial_num, nrn_num, time_bins = spike_array.shape

    with pm.Model() as model:

        # Define Emissions

        # nrns
        nrn_lambda = pm.Exponential('nrn_lambda', 10, shape=(nrn_num))

        # nrns x switch_comps
        trial_lambda = pm.Exponential('trial_lambda',
                                      nrn_lambda.dimshuffle(0, 'x'),
                                      shape=(nrn_num, switch_components))

        # nrns x switch_comps x states
        state_lambda = pm.Exponential('state_lambda',
                                      trial_lambda.dimshuffle(0, 1, 'x'),
                                      shape=(nrn_num, switch_components, states))

        # Define Changepoints
        # Assuming distribution of changepoints remains
        # the same across all trials

        a = pm.HalfCauchy('a_tau', 3., shape=states - 1)
        b = pm.HalfCauchy('b_tau', 3., shape=states - 1)

        even_switches = np.linspace(0, 1, states+1)[1:-1]
        tau_latent = pm.Beta('tau_latent', a, b,
                             testval=even_switches,
                             shape=(trial_num, states-1)).sort(axis=-1)

        # Trials x Changepoints
        tau = pm.Deterministic('tau', time_bins * tau_latent)

        # Define trial switches
        # Will have same structure as regular changepoints

        even_trial_switches = np.linspace(0, 1, switch_components+1)[1:-1]
        tau_trial_latent = pm.Beta('tau_trial_latent', 1, 1,
                                   testval=even_trial_switches,
                                   shape=(switch_components-1)).sort(axis=-1)

        # Trial_changepoints
        tau_trial = pm.Deterministic('tau_trial', trial_num * tau_trial_latent)

        trial_idx = np.arange(trial_num)
        trial_selector = tt.math.sigmoid(
            trial_idx[np.newaxis, :] - tau_trial.dimshuffle(0, 'x'))

        trial_selector = tt.concatenate(
            [np.ones((1, trial_num)), trial_selector], axis=0)
        inverse_trial_selector = 1 - trial_selector[1:, :]
        inverse_trial_selector = tt.concatenate([inverse_trial_selector,
                                                np.ones((1, trial_num))], axis=0)

        # First, we can "select" sets of emissions depending on trial_changepoints
        # switch_comps x trials
        trial_selector = np.multiply(trial_selector, inverse_trial_selector)

        # state_lambda: nrns x switch_comps x states

        # selected_trial_lambda : nrns x states x trials
        selected_trial_lambda = pm.Deterministic('selected_trial_lambda',
                                                 tt.sum(
                                                     # "nrns" x switch_comps x "states" x trials
                                                     trial_selector.dimshuffle(
                                                         'x', 0, 'x', 1) * state_lambda.dimshuffle(0, 1, 2, 'x'),
                                                     axis=1)
                                                 )

        # Then, we can select state_emissions for every trial
        idx = np.arange(time_bins)

        # tau : Trials x Changepoints
        weight_stack = tt.math.sigmoid(
            idx[np.newaxis, :]-tau[:, :, np.newaxis])
        weight_stack = tt.concatenate(
            [np.ones((trial_num, 1, time_bins)), weight_stack], axis=1)
        inverse_stack = 1 - weight_stack[:, 1:]
        inverse_stack = tt.concatenate(
            [inverse_stack, np.ones((trial_num, 1, time_bins))], axis=1)

        # Trials x states x Time
        weight_stack = np.multiply(weight_stack, inverse_stack)

        # Convert selected_trial_lambda : nrns x trials x states x "time"

        # nrns x trials x time
        lambda_ = tt.sum(selected_trial_lambda.dimshuffle(0, 2, 1, 'x') * weight_stack.dimshuffle('x', 0, 1, 2),
                         axis=2)

        # Convert to : trials x nrns x time
        lambda_ = lambda_.dimshuffle(1, 0, 2)

        # Add observations
        observation = pm.Poisson("obs", lambda_, observed=spike_array)

    return model


def all_taste_poisson_trial_switch(
        spike_array,
        switch_components,
        states):
=======
    def __init__(self, data_array, switch_components, n_states, **kwargs):
        """
        Args:
            data_array (3D Numpy array): trials x neurons x time
            switch_components (int): Number of trial switch components
            n_states (int): Number of states to model
            **kwargs: Additional arguments
        """
        super().__init__(**kwargs)
        self.data_array = data_array
        self.switch_components = switch_components
        self.n_states = n_states

    def generate_model(self):
        """
        Returns:
            pymc3 model: Model class containing graph to run inference on
        """
        data_array = self.data_array
        switch_components = self.switch_components
        n_states = self.n_states

        trial_num, nrn_num, time_bins = data_array.shape

        with pm.Model() as model:
            # Define Emissions

            # nrns
            nrn_lambda = pm.Exponential("nrn_lambda", 10, shape=(nrn_num))

            # nrns x switch_comps
            trial_lambda = pm.Exponential(
                "trial_lambda",
                nrn_lambda.dimshuffle(0, "x"),
                shape=(nrn_num, switch_components),
            )

            # nrns x switch_comps x n_states
            state_lambda = pm.Exponential(
                "state_lambda",
                trial_lambda.dimshuffle(0, 1, "x"),
                shape=(nrn_num, switch_components, n_states),
            )

            # Define Changepoints
            # Assuming distribution of changepoints remains
            # the same across all trials

            a = pm.HalfCauchy("a_tau", 3.0, shape=n_states - 1)
            b = pm.HalfCauchy("b_tau", 3.0, shape=n_states - 1)

            even_switches = np.linspace(0, 1, n_states + 1)[1:-1]
            tau_latent = pm.Beta(
                "tau_latent", a, b, testval=even_switches, shape=(trial_num, n_states - 1)
            ).sort(axis=-1)

            # Trials x Changepoints
            tau = pm.Deterministic("tau", time_bins * tau_latent)

            # Define trial switches
            # Will have same structure as regular changepoints

            even_trial_switches = np.linspace(
                0, 1, switch_components + 1)[1:-1]
            tau_trial_latent = pm.Beta(
                "tau_trial_latent",
                1,
                1,
                testval=even_trial_switches,
                shape=(switch_components - 1),
            ).sort(axis=-1)

            # Trial_changepoints
            tau_trial = pm.Deterministic(
                "tau_trial", trial_num * tau_trial_latent)

            trial_idx = np.arange(trial_num)
            trial_selector = tt.nnet.sigmoid(
                trial_idx[np.newaxis, :] - tau_trial.dimshuffle(0, "x")
            )

            trial_selector = tt.concatenate(
                [np.ones((1, trial_num)), trial_selector], axis=0)
            inverse_trial_selector = 1 - trial_selector[1:, :]
            inverse_trial_selector = tt.concatenate(
                [inverse_trial_selector, np.ones((1, trial_num))], axis=0
            )

            # First, we can "select" sets of emissions depending on trial_changepoints
            # switch_comps x trials
            trial_selector = np.multiply(
                trial_selector, inverse_trial_selector)

            # state_lambda: nrns x switch_comps x states

            # selected_trial_lambda : nrns x states x trials
            selected_trial_lambda = pm.Deterministic(
                "selected_trial_lambda",
                tt.sum(
                    # "nrns" x switch_comps x "states" x trials
                    trial_selector.dimshuffle("x", 0, "x", 1)
                    * state_lambda.dimshuffle(0, 1, 2, "x"),
                    axis=1,
                ),
            )

            # Then, we can select state_emissions for every trial
            idx = np.arange(time_bins)

            # tau : Trials x Changepoints
            weight_stack = tt.nnet.sigmoid(
                idx[np.newaxis, :] - tau[:, :, np.newaxis])
            weight_stack = tt.concatenate(
                [np.ones((trial_num, 1, time_bins)), weight_stack], axis=1
            )
            inverse_stack = 1 - weight_stack[:, 1:]
            inverse_stack = tt.concatenate(
                [inverse_stack, np.ones((trial_num, 1, time_bins))], axis=1
            )

            # Trials x states x Time
            weight_stack = np.multiply(weight_stack, inverse_stack)

            # Convert selected_trial_lambda : nrns x trials x states x "time"

            # nrns x trials x time
            lambda_ = tt.sum(
                selected_trial_lambda.dimshuffle(0, 2, 1, "x")
                * weight_stack.dimshuffle("x", 0, 1, 2),
                axis=2,
            )

            # Convert to : trials x nrns x time
            lambda_ = lambda_.dimshuffle(1, 0, 2)

            # Add observations
            observation = pm.Poisson("obs", lambda_, observed=data_array)

        return model

    def test(self):
        """Test the model with synthetic data"""
        # Generate test data
        test_data = gen_test_array(
            (5, 10, 100), n_states=self.n_states, type="poisson")

        # Create model with test data
        test_model = SingleTastePoissonTrialSwitch(
            test_data, self.switch_components, self.n_states)
        model = test_model.generate_model()

        # Run a minimal inference to verify model works
        with model:
            # Just do a few iterations to test functionality
            inference = pm.ADVI()
            approx = pm.fit(n=10, method=inference)
            trace = approx.sample(draws=10)

        # Check if expected variables are in the trace
        assert "nrn_lambda" in trace.varnames
        assert "tau" in trace.varnames
        assert "tau_trial" in trace.varnames
        assert "state_lambda" in trace.varnames

        print("Test for SingleTastePoissonTrialSwitch passed")
        return True


# For backward compatibility
def single_taste_poisson_trial_switch(data_array, switch_components, n_states, **kwargs):
    """Wrapper function for backward compatibility"""
    model_class = SingleTastePoissonTrialSwitch(
        data_array, switch_components, n_states, **kwargs)
    return model_class.generate_model()


class AllTastePoissonTrialSwitch(ChangepointModel):
>>>>>>> 7b3558fb
    """
    Assuming only emissions change across trials
    Changepoint distribution remains constant
    """

    def __init__(self, data_array, switch_components, n_states, **kwargs):
        """
        Args:
            data_array (4D Numpy array): tastes, trials, neurons, time_bins
            switch_components (int): Number of trial switch components
            n_states (int): Number of states to model
            **kwargs: Additional arguments
        """
        super().__init__(**kwargs)
        self.data_array = data_array
        self.switch_components = switch_components
        self.n_states = n_states

    def generate_model(self):
        """
        Returns:
            pymc3 model: Model class containing graph to run inference on
        """
        data_array = self.data_array
        switch_components = self.switch_components
        n_states = self.n_states

        tastes, trial_num, nrn_num, time_bins = data_array.shape

        with pm.Model() as model:
            # Define Emissions
            # =================================================

            # nrns
            nrn_lambda = pm.Exponential("nrn_lambda", 10, shape=(nrn_num))

            # tastes x nrns
            taste_lambda = pm.Exponential(
                "taste_lambda", nrn_lambda.dimshuffle("x", 0), shape=(tastes, nrn_num)
            )

            # tastes x nrns x switch_comps
            trial_lambda = pm.Exponential(
                "trial_lambda",
                taste_lambda.dimshuffle(0, 1, "x"),
                shape=(tastes, nrn_num, switch_components),
            )

            # tastes x nrns x switch_comps x n_states
            state_lambda = pm.Exponential(
                "state_lambda",
                trial_lambda.dimshuffle(0, 1, 2, "x"),
                shape=(tastes, nrn_num, switch_components, n_states),
            )

            # Define Changepoints
            # =================================================
            # Assuming distribution of changepoints remains
            # the same across all trials

            a = pm.HalfCauchy("a_tau", 3.0, shape=n_states - 1)
            b = pm.HalfCauchy("b_tau", 3.0, shape=n_states - 1)

            even_switches = np.linspace(0, 1, n_states + 1)[1:-1]
            tau_latent = pm.Beta(
                "tau_latent",
                a,
                b,
                testval=even_switches,
                shape=(tastes, trial_num, n_states - 1),
            ).sort(axis=-1)

            # Tasets x Trials x Changepoints
            tau = pm.Deterministic("tau", time_bins * tau_latent)

            # Define trial switches
            # Will have same structure as regular changepoints

            # a_trial = pm.HalfCauchy('a_trial', 3., shape = switch_components - 1)
            # b_trial = pm.HalfCauchy('b_trial', 3., shape = switch_components - 1)

            even_trial_switches = np.linspace(
                0, 1, switch_components + 1)[1:-1]
            tau_trial_latent = pm.Beta(
                "tau_trial_latent",
                1,
                1,
                testval=even_trial_switches,
                shape=(switch_components - 1),
            ).sort(axis=-1)

            # Trial_changepoints
            # =================================================
            tau_trial = pm.Deterministic(
                "tau_trial", trial_num * tau_trial_latent)

            trial_idx = np.arange(trial_num)
            trial_selector = tt.nnet.sigmoid(
                trial_idx[np.newaxis, :] - tau_trial.dimshuffle(0, "x")
            )

            trial_selector = tt.concatenate(
                [np.ones((1, trial_num)), trial_selector], axis=0)
            inverse_trial_selector = 1 - trial_selector[1:, :]
            inverse_trial_selector = tt.concatenate(
                [inverse_trial_selector, np.ones((1, trial_num))], axis=0
            )

            # switch_comps x trials
            trial_selector = np.multiply(
                trial_selector, inverse_trial_selector)

            # state_lambda: tastes x nrns x switch_comps x states

            # selected_trial_lambda : tastes x nrns x states x trials
            selected_trial_lambda = pm.Deterministic(
                "selected_trial_lambda",
                tt.sum(
                    # "tastes" x "nrns" x switch_comps x "states" x trials
                    trial_selector.dimshuffle("x", "x", 0, "x", 1)
                    * state_lambda.dimshuffle(0, 1, 2, 3, "x"),
                    axis=2,
                ),
            )

            # First, we can "select" sets of emissions depending on trial_changepoints
            # =================================================
            trial_idx = np.arange(trial_num)
            trial_selector = tt.nnet.sigmoid(
                trial_idx[np.newaxis, :] - tau_trial.dimshuffle(0, "x")
            )

            trial_selector = tt.concatenate(
                [np.ones((1, trial_num)), trial_selector], axis=0)
            inverse_trial_selector = 1 - trial_selector[1:, :]
            inverse_trial_selector = tt.concatenate(
                [inverse_trial_selector, np.ones((1, trial_num))], axis=0
            )

            # switch_comps x trials
            trial_selector = np.multiply(
                trial_selector, inverse_trial_selector)

            # Then, we can select state_emissions for every trial
            # =================================================

            idx = np.arange(time_bins)

            # tau : Tastes x Trials x Changepoints
            weight_stack = tt.nnet.sigmoid(
                idx[np.newaxis, :] - tau[:, :, :, np.newaxis])
            weight_stack = tt.concatenate(
                [np.ones((tastes, trial_num, 1, time_bins)), weight_stack], axis=2
            )
            inverse_stack = 1 - weight_stack[:, :, 1:]
            inverse_stack = tt.concatenate(
                [inverse_stack, np.ones((tastes, trial_num, 1, time_bins))], axis=2
            )

            # Tastes x Trials x states x Time
            weight_stack = np.multiply(weight_stack, inverse_stack)

            # Putting everything together
            # =================================================

            # selected_trial_lambda :           tastes x nrns x states x trials
            # Convert selected_trial_lambda --> tastes x trials x nrns x states x "time"

            # weight_stack :           tastes x trials x states x time
            # Convert weight_stack --> tastes x trials x "nrns" x states x time

            # tastes x trials x nrns x time
            lambda_ = tt.sum(
                selected_trial_lambda.dimshuffle(0, 3, 1, 2, "x")
                * weight_stack.dimshuffle(0, 1, "x", 2, 3),
                axis=3,
            )

            # Add observations
            observation = pm.Poisson("obs", lambda_, observed=data_array)

        return model

    def test(self):
        """Test the model with synthetic data"""
        # Generate test data
        test_data = gen_test_array(
            (2, 5, 10, 100), n_states=self.n_states, type="poisson")

        # Create model with test data
        test_model = AllTastePoissonTrialSwitch(
            test_data, self.switch_components, self.n_states)
        model = test_model.generate_model()

        # Run a minimal inference to verify model works
        with model:
            # Just do a few iterations to test functionality
            inference = pm.ADVI()
            approx = pm.fit(n=10, method=inference)
            trace = approx.sample(draws=10)

        # Check if expected variables are in the trace
        assert "nrn_lambda" in trace.varnames
        assert "tau" in trace.varnames
        assert "tau_trial" in trace.varnames
        assert "state_lambda" in trace.varnames
        assert "taste_lambda" in trace.varnames

        print("Test for AllTastePoissonTrialSwitch passed")
        return True


# For backward compatibility
def all_taste_poisson_trial_switch(data_array, switch_components, n_states, **kwargs):
    """Wrapper function for backward compatibility"""
    model_class = AllTastePoissonTrialSwitch(
        data_array, switch_components, n_states, **kwargs)
    return model_class.generate_model()

<<<<<<< HEAD
        # Trial_changepoints
        # =================================================
        tau_trial = pm.Deterministic('tau_trial', trial_num * tau_trial_latent)

        trial_idx = np.arange(trial_num)
        trial_selector = tt.math.sigmoid(
            trial_idx[np.newaxis, :] - tau_trial.dimshuffle(0, 'x'))

        trial_selector = tt.concatenate(
            [np.ones((1, trial_num)), trial_selector], axis=0)
        inverse_trial_selector = 1 - trial_selector[1:, :]
        inverse_trial_selector = tt.concatenate([inverse_trial_selector,
                                                np.ones((1, trial_num))], axis=0)

        # switch_comps x trials
        trial_selector = np.multiply(trial_selector, inverse_trial_selector)

        # state_lambda: tastes x nrns x switch_comps x states

        # selected_trial_lambda : tastes x nrns x states x trials
        selected_trial_lambda = pm.Deterministic('selected_trial_lambda',
                                                 tt.sum(
                                                     # "tastes" x "nrns" x switch_comps x "states" x trials
                                                     trial_selector.dimshuffle(
                                                         'x', 'x', 0, 'x', 1) * state_lambda.dimshuffle(0, 1, 2, 3, 'x'),
                                                     axis=2)
                                                 )

        # First, we can "select" sets of emissions depending on trial_changepoints
        # =================================================
        trial_idx = np.arange(trial_num)
        trial_selector = tt.math.sigmoid(
            trial_idx[np.newaxis, :] - tau_trial.dimshuffle(0, 'x'))

        trial_selector = tt.concatenate(
            [np.ones((1, trial_num)), trial_selector], axis=0)
        inverse_trial_selector = 1 - trial_selector[1:, :]
        inverse_trial_selector = tt.concatenate([inverse_trial_selector,
                                                np.ones((1, trial_num))], axis=0)

        # switch_comps x trials
        trial_selector = np.multiply(trial_selector, inverse_trial_selector)

        # Then, we can select state_emissions for every trial
        # =================================================

        idx = np.arange(time_bins)

        # tau : Tastes x Trials x Changepoints
        weight_stack = tt.math.sigmoid(
            idx[np.newaxis, :]-tau[:, :, :, np.newaxis])
        weight_stack = tt.concatenate(
            [np.ones((tastes, trial_num, 1, time_bins)), weight_stack], axis=2)
        inverse_stack = 1 - weight_stack[:, :, 1:]
        inverse_stack = tt.concatenate(
            [inverse_stack, np.ones((tastes, trial_num, 1, time_bins))], axis=2)

        # Tastes x Trials x states x Time
        weight_stack = np.multiply(weight_stack, inverse_stack)

        # Putting everything together
        # =================================================

        # selected_trial_lambda :           tastes x nrns x states x trials
        # Convert selected_trial_lambda --> tastes x trials x nrns x states x "time"

        # weight_stack :           tastes x trials x states x time
        # Convert weight_stack --> tastes x trials x "nrns" x states x time

        # tastes x trials x nrns x time
        lambda_ = tt.sum(selected_trial_lambda.dimshuffle(0, 3, 1, 2, 'x') * weight_stack.dimshuffle(0, 1, 'x', 2, 3),
                         axis=3)

        # Add observations
        observation = pm.Poisson("obs", lambda_, observed=spike_array)

    return model
=======
>>>>>>> 7b3558fb

######################################################################
# Run Inference
######################################################################


def run_all_tests():
    """Run tests for all model classes"""
    # Create test data
    test_data_2d = gen_test_array((10, 100), n_states=3, type="normal")
    test_data_3d = gen_test_array((5, 10, 100), n_states=3, type="poisson")
    test_data_4d = gen_test_array((2, 5, 10, 100), n_states=3, type="poisson")

    # Test each model class
    models_to_test = [
        GaussianChangepointMeanVar2D(test_data_2d, 3),
        GaussianChangepointMeanDirichlet(test_data_2d, 5),
        GaussianChangepointMean2D(test_data_2d, 3),
        SingleTastePoissonDirichlet(test_data_3d, 5),
        SingleTastePoisson(test_data_3d, 3),
        SingleTastePoissonVarsig(test_data_3d, 3),
        SingleTastePoissonVarsigFixed(test_data_3d, 3, 1),
        SingleTastePoissonTrialSwitch(test_data_3d, 2, 3),
        AllTastePoisson(test_data_4d, 3),
        AllTastePoissonVarsigFixed(test_data_4d, 3, 1),
        AllTastePoissonTrialSwitch(test_data_4d, 2, 3),
    ]

    failed_tests = []
    pbar = tqdm(models_to_test, total=len(models_to_test))
    for model in pbar:
        try:
            model.test()
            pbar.set_description(f"Test passed for {model.__class__.__name__}")
        except Exception as e:
            failed_tests.append(model.__class__.__name__)
            print(f"Test failed for {model.__class__.__name__}: {str(e)}")

    print("All tests completed")
    if failed_tests:
        print("Failed tests:", failed_tests)


def extract_inferred_values(trace):
    """Convenience function to extract inferred values from ADVI fit

    Args:
        trace (dict): trace

    Returns:
        dict: dictionary of inferred values
    """
    # Extract relevant variables from trace
    out_dict = dict(tau_samples=trace["tau"])
    if "lambda" in trace.varnames:
        out_dict["lambda_stack"] = trace["lambda"].swapaxes(0, 1)
    if "mu" in trace.varnames:
        out_dict["mu_stack"] = trace["mu"].swapaxes(0, 1)
        out_dict["sigma_stack"] = trace["sigma"].swapaxes(0, 1)
    return out_dict


def find_best_states(data, model_generator, n_fit, n_samples, min_states=2, max_states=10):
    """Convenience function to find best number of states for model

    Args:
        data (array): array on which to run inference
        model_generator (function): function that generates model
        n_fit (int): Number of iterationst to fit the model for
        n_samples (int): Number of samples to draw from fitted model
        min_states (int): Minimum number of states to test
        max_states (int): Maximum number of states to test

    Returns:
        best_model: model with best number of states,
        model_list: list of models with different number of states,
        elbo_values: list of elbo values for different number of states
    """
    n_state_array = np.arange(min_states, max_states + 1)
    elbo_values = []
    model_list = []
    for n_states in tqdm(n_state_array):
        print(f"Fitting model with {n_states} states")
        model = model_generator(data, n_states)
        model, approx = advi_fit(model, n_fit, n_samples)[:2]
        elbo_values.append(approx.hist[-1])
        model_list.append(model)
    best_model = model_list[np.argmin(elbo_values)]
    return best_model, model_list, elbo_values


<<<<<<< HEAD
def dpp_fit(model, n_chains = 24, n_cores = 1, tune = 500, draws = 500,
            use_numpyro = False):
    """Convenience function to fit DPP model
    """
    if not use_numpyro:
        with model:
            dpp_trace = pm.sample(
                                tune = tune,
                                draws = draws, 
                                  target_accept = 0.95,
                                 chains = n_chains,
                                 cores = n_cores,
                                return_inferencedata=False)
    else:
        with model:
            dpp_trace = pm.sample(
                                nuts_sampler = 'numpyro',
                                tune = tune,
                                draws = draws, 
                                  target_accept = 0.95,
                                 chains = n_chains,
                                 cores = n_cores,
                                return_inferencedata=False)
=======
def dpp_fit(model, n_chains=24, n_cores=1, tune=500, draws=500):
    """Convenience function to fit DPP model"""
    with model:
        dpp_trace = pm.sample(
            tune=tune,
            draws=draws,
            target_accept=0.95,
            chains=n_chains,
            cores=n_cores,
            return_inferencedata=False,
        )
>>>>>>> 7b3558fb
    return dpp_trace


def advi_fit(model, fit, samples):
    """Convenience function to perform ADVI fit on model

    Args:
        model (pymc3 model): model object to run inference on
        fit (int): Number of iterationst to fit the model for
        samples (int): Number of samples to draw from fitted model

    Returns:
        model: original model on which inference was run,
        approx: fitted model,
        lambda_stack: array containing lambda (emission) values,
        tau_samples,: array containing samples from changepoint distribution
        model.obs.observations: processed array on which fit was run
    """

    with model:
        inference = pm.ADVI("full-rank")
        approx = pm.fit(n=fit, method=inference)
        trace = approx.sample(draws=samples)

    # Extract relevant variables from trace
    tau_samples = trace["tau"]
    if "lambda" in trace.varnames:
        lambda_stack = trace["lambda"].swapaxes(0, 1)
        return model, trace, lambda_stack, tau_samples, model.obs.observations
    if "mu" in trace.varnames:
        mu_stack = trace["mu"].swapaxes(0, 1)
        sigma_stack = trace["sigma"].swapaxes(0, 1)
        return model, trace, mu_stack, sigma_stack, tau_samples, model.obs.observations


def mcmc_fit(model, samples):
    """Convenience function to perform ADVI fit on model

    Args:
        model (pymc3 model): model object to run inference on
        samples (int): Number of samples to draw using MCMC

    Returns:
        model: original model on which inference was run,
        trace:  samples drawn from MCMC,
        lambda_stack: array containing lambda (emission) values,
        tau_samples,: array containing samples from changepoint distribution
        model.obs.observations: processed array on which fit was run
    """

    with model:
        sampler_kwargs = {"cores": 1, "chains": 4}
        trace = pm.sample(draws=samples, **sampler_kwargs)
        trace = trace[::10]

    # Extract relevant variables from trace
    tau_samples = trace["tau"]
    if "lambda" in trace.varnames:
        lambda_stack = trace["lambda"].swapaxes(0, 1)
        return model, trace, lambda_stack, tau_samples, model.obs.observations
    if "mu" in trace.varnames:
        mu_stack = trace["mu"].swapaxes(0, 1)
        sigma_stack = trace["sigma"].swapaxes(0, 1)
        return model, trace, mu_stack, sigma_stack, tau_samples, model.obs.observations


######################################################################
# Run Inference
######################################################################


def run_all_tests():
    """Run tests for all model classes"""
    # Create test data
    test_data_2d = gen_test_array((10, 100), n_states=3, type="normal")
    test_data_3d = gen_test_array((5, 10, 100), n_states=3, type="poisson")
    test_data_4d = gen_test_array((2, 5, 10, 100), n_states=3, type="poisson")

    # Test each model class
    models_to_test = [
        GaussianChangepointMeanVar2D(test_data_2d, 3),
        GaussianChangepointMeanDirichlet(test_data_2d, 5),
        GaussianChangepointMean2D(test_data_2d, 3),
        SingleTastePoissonDirichlet(test_data_3d, 5),
        SingleTastePoisson(test_data_3d, 3),
        SingleTastePoissonVarsig(test_data_3d, 3),
        SingleTastePoissonVarsigFixed(test_data_3d, 3, 1),
        SingleTastePoissonTrialSwitch(test_data_3d, 2, 3),
        AllTastePoisson(test_data_4d, 3),
        AllTastePoissonVarsigFixed(test_data_4d, 3, 1),
        AllTastePoissonTrialSwitch(test_data_4d, 2, 3),
    ]

    failed_tests = []
    pbar = tqdm(models_to_test, total=len(models_to_test))
    for model in pbar:
        try:
            model.test()
            pbar.set_description(f"Test passed for {model.__class__.__name__}")
        except Exception as e:
            failed_tests.append(model.__class__.__name__)
            print(f"Test failed for {model.__class__.__name__}: {str(e)}")

    print("All tests completed")
    if failed_tests:
        print("Failed tests:", failed_tests)


def extract_inferred_values(trace):
    """Convenience function to extract inferred values from ADVI fit

    Args:
        trace (dict): trace

    Returns:
        dict: dictionary of inferred values
    """
    # Extract relevant variables from trace
    out_dict = dict(tau_samples=trace["tau"])
    if "lambda" in trace.varnames:
        out_dict["lambda_stack"] = trace["lambda"].swapaxes(0, 1)
    if "mu" in trace.varnames:
        out_dict["mu_stack"] = trace["mu"].swapaxes(0, 1)
        out_dict["sigma_stack"] = trace["sigma"].swapaxes(0, 1)
    return out_dict<|MERGE_RESOLUTION|>--- conflicted
+++ resolved
@@ -11,18 +11,11 @@
 ########################################
 # Import
 ########################################
-<<<<<<< HEAD
 import pymc as pm
-# import theano
 import pytensor.tensor as tt
 import numpy as np
 import os
 import time
-=======
-import pymc3 as pm
-import theano
-import theano.tensor as tt
->>>>>>> 7b3558fb
 from tqdm import tqdm
 
 ############################################################
@@ -134,25 +127,6 @@
     mean and variance.
     """
 
-<<<<<<< HEAD
-        tau = pm.Deterministic('tau',
-                               idx.min() + (idx.max() - idx.min()) * tau_latent)
-
-        weight_stack = tt.math.sigmoid(idx[np.newaxis, :]-tau[:, np.newaxis])
-        weight_stack = tt.concatenate(
-            [np.ones((1, length)), weight_stack], axis=0)
-        inverse_stack = 1 - weight_stack[1:]
-        inverse_stack = tt.concatenate(
-            [inverse_stack, np.ones((1, length))], axis=0)
-        weight_stack = np.multiply(weight_stack, inverse_stack)
-
-        mu_latent = mu.dot(weight_stack)
-        sigma_latent = sigma.dot(weight_stack)
-        observation = pm.Normal("obs", mu=mu_latent, sd=sigma_latent,
-                                observed=data_array)
-
-    return model
-=======
     def __init__(self, data_array, n_states, **kwargs):
         """
         Args:
@@ -197,7 +171,7 @@
             tau = pm.Deterministic(
                 "tau", idx.min() + (idx.max() - idx.min()) * tau_latent)
 
-            weight_stack = tt.nnet.sigmoid(
+            weight_stack = tt.math.sigmoid(
                 idx[np.newaxis, :] - tau[:, np.newaxis])
             weight_stack = tt.concatenate(
                 [np.ones((1, length)), weight_stack], axis=0)
@@ -244,7 +218,6 @@
     """Wrapper function for backward compatibility"""
     model_class = GaussianChangepointMeanVar2D(data_array, n_states, **kwargs)
     return model_class.generate_model()
->>>>>>> 7b3558fb
 
 
 def stick_breaking(beta):
@@ -258,71 +231,6 @@
     the mean. Number of states determined using dirichlet process prior.
     """
 
-<<<<<<< HEAD
-    y_dim = data_array.shape[0]
-    idx = np.arange(data_array.shape[-1])
-    length = idx.max() + 1
-
-    mean_vals = np.array([np.mean(x, axis=-1)
-                          for x in np.array_split(data_array, max_states, axis=-1)]).T
-    mean_vals += 0.01  # To avoid zero starting prob
-    test_std = np.std(data_array, axis=-1)
-
-    with pm.Model() as model:
-        # ===================
-        # Emissions Variables
-        # ===================
-        lambda_latent = pm.Normal('lambda',
-                                  mu=mean_vals, sigma=10,
-                                  shape=(y_dim, max_states))
-        # One variance for each dimension
-        sigma = pm.HalfCauchy('sigma', test_std, shape=(y_dim))
-
-        # =====================
-        # Changepoint Variables
-        # =====================
-
-        # Hyperpriors on alpha
-        a_gamma = pm.Gamma('a_gamma', 10, 1)
-        b_gamma = pm.Gamma('b_gamma', 1.5, 1)
-
-        # Concentration parameter for beta
-        alpha = pm.Gamma('alpha', a_gamma, b_gamma)
-
-        # Draw beta's to calculate stick lengths
-        beta = pm.Beta('beta', 1, alpha, shape=max_states)
-
-        # Calculate stick lengths using stick_breaking process
-        w_raw = pm.Deterministic('w_raw', stick_breaking(beta))
-
-        # Make sure lengths add to 1, and scale to length of data
-        w_latent = pm.Deterministic('w_latent', w_raw / w_raw.sum())
-        tau = pm.Deterministic('tau', tt.cumsum(w_latent * length)[:-1])
-
-        # Weight stack to assign lambda's to point in time
-        weight_stack = tt.math.sigmoid(idx[np.newaxis, :]-tau[:, np.newaxis])
-        weight_stack = tt.concatenate(
-            [np.ones((1, length)), weight_stack], axis=0)
-        inverse_stack = 1 - weight_stack[1:]
-        inverse_stack = tt.concatenate(
-            [inverse_stack, np.ones((1, length))], axis=0)
-        weight_stack = np.multiply(weight_stack, inverse_stack)
-
-        # Create timeseries for latent variable (mean emission)
-        lambda_ = pm.Deterministic('lambda_',
-                                   tt.tensordot(
-                                       lambda_latent,
-                                       weight_stack,
-                                       axes=(1, 0)
-                                   )
-                                   )
-        sigma_latent = sigma.dimshuffle(0, 'x')
-
-        # Likelihood for observations
-        observation = pm.Normal(
-            "obs", mu=lambda_, sigma=sigma_latent, observed=data_array)
-    return model
-=======
     def __init__(self, data_array, max_states=15, **kwargs):
         """
         Args:
@@ -384,7 +292,7 @@
             tau = pm.Deterministic("tau", tt.cumsum(w_latent * length)[:-1])
 
             # Weight stack to assign lambda's to point in time
-            weight_stack = tt.nnet.sigmoid(
+            weight_stack = tt.math.sigmoid(
                 idx[np.newaxis, :] - tau[:, np.newaxis])
             weight_stack = tt.concatenate(
                 [np.ones((1, length)), weight_stack], axis=0)
@@ -438,7 +346,6 @@
         data_array, max_states, **kwargs)
     return model_class.generate_model()
 
->>>>>>> 7b3558fb
 
 # TODO: Convenience function for taking out non-significant states
 
@@ -447,40 +354,6 @@
     """Model for gaussian data on 2D array detecting changes only in
     the mean.
     """
-<<<<<<< HEAD
-    mean_vals = np.array([np.mean(x, axis=-1)
-                          for x in np.array_split(data_array, n_states, axis=-1)]).T
-    mean_vals += 0.01  # To avoid zero starting prob
-
-    y_dim = data_array.shape[0]
-    idx = np.arange(data_array.shape[-1])
-    length = idx.max() + 1
-
-    with pm.Model() as model:
-        mu = pm.Normal('mu', mu=mean_vals, sd=1, shape=(y_dim, n_states))
-        # One variance for each dimension
-        sigma = pm.HalfCauchy('sigma', 3., shape=(y_dim))
-
-        a_tau = pm.HalfCauchy('a_tau', 3., shape=n_states - 1)
-        b_tau = pm.HalfCauchy('b_tau', 3., shape=n_states - 1)
-
-        even_switches = np.linspace(0, 1, n_states+1)[1:-1]
-        tau_latent = pm.Beta('tau_latent', a_tau, b_tau,
-                             testval=even_switches,
-                             shape=(n_states-1)).sort(axis=-1)
-
-        tau = pm.Deterministic('tau',
-                               idx.min() + (idx.max() - idx.min()) * tau_latent)
-
-        weight_stack = tt.math.sigmoid(idx[np.newaxis, :]-tau[:, np.newaxis])
-        weight_stack = tt.concatenate(
-            [np.ones((1, length)), weight_stack], axis=0)
-        inverse_stack = 1 - weight_stack[1:]
-        inverse_stack = tt.concatenate(
-            [inverse_stack, np.ones((1, length))], axis=0)
-        weight_stack = np.multiply(weight_stack, inverse_stack)
-=======
->>>>>>> 7b3558fb
 
     def __init__(self, data_array, n_states, **kwargs):
         """
@@ -527,7 +400,7 @@
             tau = pm.Deterministic(
                 "tau", idx.min() + (idx.max() - idx.min()) * tau_latent)
 
-            weight_stack = tt.nnet.sigmoid(
+            weight_stack = tt.math.sigmoid(
                 idx[np.newaxis, :] - tau[:, np.newaxis])
             weight_stack = tt.concatenate(
                 [np.ones((1, length)), weight_stack], axis=0)
@@ -591,79 +464,6 @@
     """
     Model for changepoint on single taste using dirichlet process prior
     """
-<<<<<<< HEAD
-    mean_vals = np.array([np.mean(x, axis=-1)
-                          for x in np.array_split(spike_array, max_states, axis=-1)]).T
-    mean_vals = np.mean(mean_vals, axis=1)
-    mean_vals += 0.01  # To avoid zero starting prob
-
-    nrns = spike_array.shape[1]
-    trials = spike_array.shape[0]
-    idx = np.arange(spike_array.shape[-1])
-    length = idx.max() + 1
-
-    with pm.Model() as model:
-        # ===================
-        # Emissions Variables
-        # ===================
-        lambda_latent = pm.Exponential('lambda',
-                                       1/mean_vals,
-                                       shape=(nrns, max_states))
-
-        # =====================
-        # Changepoint Variables
-        # =====================
-
-        # Hyperpriors on alpha
-        a_gamma = pm.Gamma('a_gamma', 10, 1)
-        b_gamma = pm.Gamma('b_gamma', 1.5, 1)
-
-        # Concentration parameter for beta
-        alpha = pm.Gamma('alpha', a_gamma, b_gamma)
-
-        # Draw beta's to calculate stick lengths
-        beta = pm.Beta('beta', 1, alpha, shape=(trials, max_states))
-
-        # Calculate stick lengths using stick_breaking process
-        w_raw = pm.Deterministic('w_raw', stick_breaking_trial(beta, trials))
-
-        # Make sure lengths add to 1, and scale to length of data
-        w_latent = pm.Deterministic(
-            'w_latent', w_raw / w_raw.sum(axis=-1)[:, None])
-        tau = pm.Deterministic('tau', tt.cumsum(
-            w_latent * length, axis=-1)[:, :-1])
-
-        # =====================
-        # Rate over time
-        # =====================
-
-        # Weight stack to assign lambda's to point in time
-        weight_stack = tt.math.sigmoid(
-            idx[np.newaxis, :]-tau[:, :, np.newaxis])
-        weight_stack = tt.concatenate(
-            [np.ones((trials, 1, length)), weight_stack], axis=1)
-        inverse_stack = 1 - weight_stack[:, 1:]
-        inverse_stack = tt.concatenate(
-            [inverse_stack, np.ones((trials, 1, length))], axis=1)
-        # Trials x States x Time
-        weight_stack = np.multiply(weight_stack, inverse_stack)
-
-        lambda_ = pm.Deterministic('lambda_',
-            tt.tensordot(weight_stack, lambda_latent, [1, 1]).swapaxes(1, 2))
-
-        # =====================
-        # Likelihood
-        # =====================
-        observation = pm.Poisson("obs", lambda_, observed=spike_array)
-
-    return model
-
-
-def single_taste_poisson(
-        spike_array,
-        states,
-        **kwargs):
-=======
 
     def __init__(self, data_array, max_states=10, **kwargs):
         """
@@ -732,7 +532,7 @@
             # =====================
 
             # Weight stack to assign lambda's to point in time
-            weight_stack = tt.nnet.sigmoid(
+            weight_stack = tt.math.sigmoid(
                 idx[np.newaxis, :] - tau[:, :, np.newaxis])
             weight_stack = tt.concatenate(
                 [np.ones((trials, 1, length)), weight_stack], axis=1)
@@ -788,55 +588,12 @@
 
 
 class SingleTastePoisson(ChangepointModel):
->>>>>>> 7b3558fb
     """Model for changepoint on single taste
 
     ** Largely taken from "non_hardcoded_changepoint_test_3d.ipynb"
     ** Note : This model does not have hierarchical structure for emissions
     """
 
-<<<<<<< HEAD
-    mean_vals = np.array([np.mean(x, axis=-1)
-                          for x in np.array_split(spike_array, states, axis=-1)]).T
-    mean_vals = np.mean(mean_vals, axis=1)
-    mean_vals += 0.01  # To avoid zero starting prob
-
-    nrns = spike_array.shape[1]
-    trials = spike_array.shape[0]
-    idx = np.arange(spike_array.shape[-1])
-    length = idx.max() + 1
-
-    with pm.Model() as model:
-        lambda_latent = pm.Exponential('lambda',
-                                       1/mean_vals,
-                                       shape=(nrns, states))
-
-        a_tau = pm.HalfCauchy('a_tau', 3., shape=states - 1)
-        b_tau = pm.HalfCauchy('b_tau', 3., shape=states - 1)
-
-        even_switches = np.linspace(0, 1, states+1)[1:-1]
-        tau_latent = pm.Beta('tau_latent', a_tau, b_tau,
-                             testval=even_switches,
-                             shape=(trials, states-1)).sort(axis=-1)
-
-        tau = pm.Deterministic('tau',
-                               idx.min() + (idx.max() - idx.min()) * tau_latent)
-
-        weight_stack = tt.math.sigmoid(
-            idx[np.newaxis, :]-tau[:, :, np.newaxis])
-        weight_stack = tt.concatenate(
-            [np.ones((trials, 1, length)), weight_stack], axis=1)
-        inverse_stack = 1 - weight_stack[:, 1:]
-        inverse_stack = tt.concatenate(
-            [inverse_stack, np.ones((trials, 1, length))], axis=1)
-        weight_stack = np.multiply(weight_stack, inverse_stack)
-
-        lambda_ = tt.tensordot(weight_stack, lambda_latent, [
-                               1, 1]).swapaxes(1, 2)
-        observation = pm.Poisson("obs", lambda_, observed=spike_array)
-
-    return model
-=======
     def __init__(self, data_array, n_states, **kwargs):
         """
         Args:
@@ -887,7 +644,7 @@
             tau = pm.Deterministic(
                 "tau", idx.min() + (idx.max() - idx.min()) * tau_latent)
 
-            weight_stack = tt.nnet.sigmoid(
+            weight_stack = tt.math.sigmoid(
                 idx[np.newaxis, :] - tau[:, :, np.newaxis])
             weight_stack = tt.concatenate(
                 [np.ones((trials, 1, length)), weight_stack], axis=1)
@@ -932,7 +689,6 @@
     """Wrapper function for backward compatibility"""
     model_class = SingleTastePoisson(data_array, n_states, **kwargs)
     return model_class.generate_model()
->>>>>>> 7b3558fb
 
 
 def var_sig_exp_tt(x, b):
@@ -1263,101 +1019,6 @@
     ** Largely taken from "_v1/poisson_all_tastes_changepoint_model.py"
     """
 
-<<<<<<< HEAD
-    # If model already doesn't exist, then create new one
-    #spike_array = this_dat_binned
-    # Unroll arrays along taste axis
-    #spike_array_long = np.reshape(spike_array,(-1,*spike_array.shape[-2:]))
-    spike_array_long = np.concatenate(spike_array, axis=0)
-
-    # Find mean firing for initial values
-    tastes = spike_array.shape[0]
-    length = spike_array.shape[-1]
-    nrns = spike_array.shape[2]
-    trials = spike_array.shape[1]
-
-    split_list = np.array_split(spike_array, states, axis=-1)
-    # Cut all to the same size
-    min_val = min([x.shape[-1] for x in split_list])
-    split_array = np.array([x[..., :min_val] for x in split_list])
-    mean_vals = np.mean(split_array, axis=(2, -1)).swapaxes(0, 1)
-    mean_vals += 0.01  # To avoid zero starting prob
-    mean_nrn_vals = np.mean(mean_vals, axis=(0, 1))
-
-    # Find evenly spaces switchpoints for initial values
-    idx = np.arange(spike_array.shape[-1])  # Index
-    array_idx = np.broadcast_to(idx, spike_array_long.shape)
-    even_switches = np.linspace(0, idx.max(), states+1)
-    even_switches_normal = even_switches/np.max(even_switches)
-
-    taste_label = np.repeat(
-        np.arange(spike_array.shape[0]), spike_array.shape[1])
-    trial_num = array_idx.shape[0]
-
-    # Being constructing model
-    with pm.Model() as model:
-
-        # Hierarchical firing rates
-        # Refer to model diagram
-        # Mean firing rate of neuron AT ALL TIMES
-        lambda_nrn = pm.Exponential('lambda_nrn',
-                                    1/mean_nrn_vals,
-                                    shape=(mean_vals.shape[-1]))
-        # Priors for each state, derived from each neuron
-        # Mean firing rate of neuron IN EACH STATE (averaged across tastes)
-        lambda_state = pm.Exponential('lambda_state',
-                                      lambda_nrn,
-                                      shape=(mean_vals.shape[1:]))
-        # Mean firing rate of neuron PER STATE PER TASTE
-        lambda_latent = pm.Exponential('lambda',
-                                       lambda_state[np.newaxis, :, :],
-                                       testval=mean_vals,
-                                       shape=(mean_vals.shape))
-
-        # Changepoint time variable
-        # INDEPENDENT TAU FOR EVERY TRIAL
-        a = pm.HalfNormal('a_tau', 3., shape=states - 1)
-        b = pm.HalfNormal('b_tau', 3., shape=states - 1)
-
-        # Stack produces states x trials --> That gets transposed
-        # to trials x states and gets sorted along states (axis=-1)
-        # Sort should work the same way as the Ordered transform -->
-        # see rv_sort_test.ipynb
-        tau_latent = pm.Beta('tau_latent', a, b,
-                             shape=(trial_num, states-1),
-                             testval=tt.tile(even_switches_normal[1:(states)],
-                                             (array_idx.shape[0], 1))).sort(axis=-1)
-
-        tau = pm.Deterministic('tau',
-                               idx.min() + (idx.max() - idx.min()) * tau_latent)
-
-        weight_stack = tt.math.sigmoid(
-            idx[np.newaxis, :]-tau[:, :, np.newaxis])
-        weight_stack = tt.concatenate(
-            [np.ones((tastes*trials, 1, length)), weight_stack], axis=1)
-        inverse_stack = 1 - weight_stack[:, 1:]
-        inverse_stack = tt.concatenate([inverse_stack, np.ones(
-            (tastes*trials, 1, length))], axis=1)
-        weight_stack = weight_stack*inverse_stack
-        weight_stack = tt.tile(weight_stack[:, :, None, :], (1, 1, nrns, 1))
-
-        lambda_latent = lambda_latent.dimshuffle(2, 0, 1)
-        lambda_latent = tt.repeat(lambda_latent, trials, axis=1)
-        lambda_latent = tt.tile(
-            lambda_latent[..., None], (1, 1, 1, length))
-        lambda_latent = lambda_latent.dimshuffle(1, 2, 0, 3)
-        lambda_ = tt.sum(lambda_latent * weight_stack, axis=1)
-
-        observation = pm.Poisson("obs", lambda_, observed=spike_array_long)
-
-    return model
-
-
-def all_taste_poisson_varsig_fixed(
-        spike_array,
-        states,
-        inds_span=1):
-=======
     def __init__(self, data_array, n_states, **kwargs):
         """
         Args:
@@ -1445,7 +1106,7 @@
             tau = pm.Deterministic(
                 "tau", idx.min() + (idx.max() - idx.min()) * tau_latent)
 
-            weight_stack = tt.nnet.sigmoid(
+            weight_stack = tt.math.sigmoid(
                 idx[np.newaxis, :] - tau[:, :, np.newaxis])
             weight_stack = tt.concatenate(
                 [np.ones((tastes * trials, 1, length)), weight_stack], axis=1
@@ -1504,7 +1165,6 @@
 
 
 class AllTastePoissonVarsigFixed(ChangepointModel):
->>>>>>> 7b3558fb
     """
     ** Model to fit changepoint to all tastes with fixed sigmoid **
     ** Largely taken from "_v1/poisson_all_tastes_changepoint_model.py"
@@ -1680,112 +1340,6 @@
     Changepoint distribution remains constant
     """
 
-<<<<<<< HEAD
-    trial_num, nrn_num, time_bins = spike_array.shape
-
-    with pm.Model() as model:
-
-        # Define Emissions
-
-        # nrns
-        nrn_lambda = pm.Exponential('nrn_lambda', 10, shape=(nrn_num))
-
-        # nrns x switch_comps
-        trial_lambda = pm.Exponential('trial_lambda',
-                                      nrn_lambda.dimshuffle(0, 'x'),
-                                      shape=(nrn_num, switch_components))
-
-        # nrns x switch_comps x states
-        state_lambda = pm.Exponential('state_lambda',
-                                      trial_lambda.dimshuffle(0, 1, 'x'),
-                                      shape=(nrn_num, switch_components, states))
-
-        # Define Changepoints
-        # Assuming distribution of changepoints remains
-        # the same across all trials
-
-        a = pm.HalfCauchy('a_tau', 3., shape=states - 1)
-        b = pm.HalfCauchy('b_tau', 3., shape=states - 1)
-
-        even_switches = np.linspace(0, 1, states+1)[1:-1]
-        tau_latent = pm.Beta('tau_latent', a, b,
-                             testval=even_switches,
-                             shape=(trial_num, states-1)).sort(axis=-1)
-
-        # Trials x Changepoints
-        tau = pm.Deterministic('tau', time_bins * tau_latent)
-
-        # Define trial switches
-        # Will have same structure as regular changepoints
-
-        even_trial_switches = np.linspace(0, 1, switch_components+1)[1:-1]
-        tau_trial_latent = pm.Beta('tau_trial_latent', 1, 1,
-                                   testval=even_trial_switches,
-                                   shape=(switch_components-1)).sort(axis=-1)
-
-        # Trial_changepoints
-        tau_trial = pm.Deterministic('tau_trial', trial_num * tau_trial_latent)
-
-        trial_idx = np.arange(trial_num)
-        trial_selector = tt.math.sigmoid(
-            trial_idx[np.newaxis, :] - tau_trial.dimshuffle(0, 'x'))
-
-        trial_selector = tt.concatenate(
-            [np.ones((1, trial_num)), trial_selector], axis=0)
-        inverse_trial_selector = 1 - trial_selector[1:, :]
-        inverse_trial_selector = tt.concatenate([inverse_trial_selector,
-                                                np.ones((1, trial_num))], axis=0)
-
-        # First, we can "select" sets of emissions depending on trial_changepoints
-        # switch_comps x trials
-        trial_selector = np.multiply(trial_selector, inverse_trial_selector)
-
-        # state_lambda: nrns x switch_comps x states
-
-        # selected_trial_lambda : nrns x states x trials
-        selected_trial_lambda = pm.Deterministic('selected_trial_lambda',
-                                                 tt.sum(
-                                                     # "nrns" x switch_comps x "states" x trials
-                                                     trial_selector.dimshuffle(
-                                                         'x', 0, 'x', 1) * state_lambda.dimshuffle(0, 1, 2, 'x'),
-                                                     axis=1)
-                                                 )
-
-        # Then, we can select state_emissions for every trial
-        idx = np.arange(time_bins)
-
-        # tau : Trials x Changepoints
-        weight_stack = tt.math.sigmoid(
-            idx[np.newaxis, :]-tau[:, :, np.newaxis])
-        weight_stack = tt.concatenate(
-            [np.ones((trial_num, 1, time_bins)), weight_stack], axis=1)
-        inverse_stack = 1 - weight_stack[:, 1:]
-        inverse_stack = tt.concatenate(
-            [inverse_stack, np.ones((trial_num, 1, time_bins))], axis=1)
-
-        # Trials x states x Time
-        weight_stack = np.multiply(weight_stack, inverse_stack)
-
-        # Convert selected_trial_lambda : nrns x trials x states x "time"
-
-        # nrns x trials x time
-        lambda_ = tt.sum(selected_trial_lambda.dimshuffle(0, 2, 1, 'x') * weight_stack.dimshuffle('x', 0, 1, 2),
-                         axis=2)
-
-        # Convert to : trials x nrns x time
-        lambda_ = lambda_.dimshuffle(1, 0, 2)
-
-        # Add observations
-        observation = pm.Poisson("obs", lambda_, observed=spike_array)
-
-    return model
-
-
-def all_taste_poisson_trial_switch(
-        spike_array,
-        switch_components,
-        states):
-=======
     def __init__(self, data_array, switch_components, n_states, **kwargs):
         """
         Args:
@@ -1863,7 +1417,7 @@
                 "tau_trial", trial_num * tau_trial_latent)
 
             trial_idx = np.arange(trial_num)
-            trial_selector = tt.nnet.sigmoid(
+            trial_selector = tt.math.sigmoid(
                 trial_idx[np.newaxis, :] - tau_trial.dimshuffle(0, "x")
             )
 
@@ -1896,7 +1450,7 @@
             idx = np.arange(time_bins)
 
             # tau : Trials x Changepoints
-            weight_stack = tt.nnet.sigmoid(
+            weight_stack = tt.math.sigmoid(
                 idx[np.newaxis, :] - tau[:, :, np.newaxis])
             weight_stack = tt.concatenate(
                 [np.ones((trial_num, 1, time_bins)), weight_stack], axis=1
@@ -1963,7 +1517,6 @@
 
 
 class AllTastePoissonTrialSwitch(ChangepointModel):
->>>>>>> 7b3558fb
     """
     Assuming only emissions change across trials
     Changepoint distribution remains constant
@@ -2061,7 +1614,7 @@
                 "tau_trial", trial_num * tau_trial_latent)
 
             trial_idx = np.arange(trial_num)
-            trial_selector = tt.nnet.sigmoid(
+            trial_selector = tt.math.sigmoid(
                 trial_idx[np.newaxis, :] - tau_trial.dimshuffle(0, "x")
             )
 
@@ -2092,7 +1645,7 @@
             # First, we can "select" sets of emissions depending on trial_changepoints
             # =================================================
             trial_idx = np.arange(trial_num)
-            trial_selector = tt.nnet.sigmoid(
+            trial_selector = tt.math.sigmoid(
                 trial_idx[np.newaxis, :] - tau_trial.dimshuffle(0, "x")
             )
 
@@ -2113,7 +1666,7 @@
             idx = np.arange(time_bins)
 
             # tau : Tastes x Trials x Changepoints
-            weight_stack = tt.nnet.sigmoid(
+            weight_stack = tt.math.sigmoid(
                 idx[np.newaxis, :] - tau[:, :, :, np.newaxis])
             weight_stack = tt.concatenate(
                 [np.ones((tastes, trial_num, 1, time_bins)), weight_stack], axis=2
@@ -2183,86 +1736,6 @@
         data_array, switch_components, n_states, **kwargs)
     return model_class.generate_model()
 
-<<<<<<< HEAD
-        # Trial_changepoints
-        # =================================================
-        tau_trial = pm.Deterministic('tau_trial', trial_num * tau_trial_latent)
-
-        trial_idx = np.arange(trial_num)
-        trial_selector = tt.math.sigmoid(
-            trial_idx[np.newaxis, :] - tau_trial.dimshuffle(0, 'x'))
-
-        trial_selector = tt.concatenate(
-            [np.ones((1, trial_num)), trial_selector], axis=0)
-        inverse_trial_selector = 1 - trial_selector[1:, :]
-        inverse_trial_selector = tt.concatenate([inverse_trial_selector,
-                                                np.ones((1, trial_num))], axis=0)
-
-        # switch_comps x trials
-        trial_selector = np.multiply(trial_selector, inverse_trial_selector)
-
-        # state_lambda: tastes x nrns x switch_comps x states
-
-        # selected_trial_lambda : tastes x nrns x states x trials
-        selected_trial_lambda = pm.Deterministic('selected_trial_lambda',
-                                                 tt.sum(
-                                                     # "tastes" x "nrns" x switch_comps x "states" x trials
-                                                     trial_selector.dimshuffle(
-                                                         'x', 'x', 0, 'x', 1) * state_lambda.dimshuffle(0, 1, 2, 3, 'x'),
-                                                     axis=2)
-                                                 )
-
-        # First, we can "select" sets of emissions depending on trial_changepoints
-        # =================================================
-        trial_idx = np.arange(trial_num)
-        trial_selector = tt.math.sigmoid(
-            trial_idx[np.newaxis, :] - tau_trial.dimshuffle(0, 'x'))
-
-        trial_selector = tt.concatenate(
-            [np.ones((1, trial_num)), trial_selector], axis=0)
-        inverse_trial_selector = 1 - trial_selector[1:, :]
-        inverse_trial_selector = tt.concatenate([inverse_trial_selector,
-                                                np.ones((1, trial_num))], axis=0)
-
-        # switch_comps x trials
-        trial_selector = np.multiply(trial_selector, inverse_trial_selector)
-
-        # Then, we can select state_emissions for every trial
-        # =================================================
-
-        idx = np.arange(time_bins)
-
-        # tau : Tastes x Trials x Changepoints
-        weight_stack = tt.math.sigmoid(
-            idx[np.newaxis, :]-tau[:, :, :, np.newaxis])
-        weight_stack = tt.concatenate(
-            [np.ones((tastes, trial_num, 1, time_bins)), weight_stack], axis=2)
-        inverse_stack = 1 - weight_stack[:, :, 1:]
-        inverse_stack = tt.concatenate(
-            [inverse_stack, np.ones((tastes, trial_num, 1, time_bins))], axis=2)
-
-        # Tastes x Trials x states x Time
-        weight_stack = np.multiply(weight_stack, inverse_stack)
-
-        # Putting everything together
-        # =================================================
-
-        # selected_trial_lambda :           tastes x nrns x states x trials
-        # Convert selected_trial_lambda --> tastes x trials x nrns x states x "time"
-
-        # weight_stack :           tastes x trials x states x time
-        # Convert weight_stack --> tastes x trials x "nrns" x states x time
-
-        # tastes x trials x nrns x time
-        lambda_ = tt.sum(selected_trial_lambda.dimshuffle(0, 3, 1, 2, 'x') * weight_stack.dimshuffle(0, 1, 'x', 2, 3),
-                         axis=3)
-
-        # Add observations
-        observation = pm.Poisson("obs", lambda_, observed=spike_array)
-
-    return model
-=======
->>>>>>> 7b3558fb
 
 ######################################################################
 # Run Inference
@@ -2354,7 +1827,6 @@
     return best_model, model_list, elbo_values
 
 
-<<<<<<< HEAD
 def dpp_fit(model, n_chains = 24, n_cores = 1, tune = 500, draws = 500,
             use_numpyro = False):
     """Convenience function to fit DPP model
@@ -2378,19 +1850,6 @@
                                  chains = n_chains,
                                  cores = n_cores,
                                 return_inferencedata=False)
-=======
-def dpp_fit(model, n_chains=24, n_cores=1, tune=500, draws=500):
-    """Convenience function to fit DPP model"""
-    with model:
-        dpp_trace = pm.sample(
-            tune=tune,
-            draws=draws,
-            target_accept=0.95,
-            chains=n_chains,
-            cores=n_cores,
-            return_inferencedata=False,
-        )
->>>>>>> 7b3558fb
     return dpp_trace
 
 
