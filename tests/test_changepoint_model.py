"""
Tests for the changepoint_model module.
"""

import numpy as np
import pytest

from pytau.changepoint_model import (
    AllTastePoisson,
    AllTastePoissonTrialSwitch,
    AllTastePoissonVarsigFixed,
    CategoricalChangepoint2D,
    ChangepointModel,
    GaussianChangepointMean2D,
    GaussianChangepointMeanDirichlet,
    GaussianChangepointMeanVar2D,
    PoissonChangepoint1D,
    SingleTastePoisson,
    SingleTastePoissonDirichlet,
    SingleTastePoissonTrialSwitch,
    SingleTastePoissonVarsig,
    SingleTastePoissonVarsigFixed,
    advi_fit,
    extract_inferred_values,
    gen_test_array,
)


# Test the base model class
@pytest.mark.slow
def test_base_model_class():
    """Test that the base model class raises NotImplementedError."""
    model = ChangepointModel()
    with pytest.raises(NotImplementedError):
        model.generate_model()
    with pytest.raises(NotImplementedError):
        model.test()


# Test the test data generation function
def test_gen_test_array():
    """Test the gen_test_array function."""
    # Test Poisson data
    array_size = (5, 10, 100)
    n_states = 3
    data = gen_test_array(array_size, n_states, type="poisson")
    assert data.shape == array_size

    # Test Normal data
    data = gen_test_array(array_size, n_states, type="normal")
    assert data.shape == array_size

    # Test with invalid type
    with pytest.raises(AssertionError):
        gen_test_array(array_size, n_states, type="invalid")

    # Test with too few time points
    with pytest.raises(AssertionError):
        gen_test_array((5, 10, 2), n_states, type="poisson")


# Test model initialization and basic functionality
@pytest.mark.slow
@pytest.mark.parametrize(
    "model_class,data_shape,n_states,extra_args",
    [
        (GaussianChangepointMeanVar2D, (10, 100), 3, {}),
        (GaussianChangepointMeanDirichlet, (10, 100), None, {"max_states": 5}),
        (GaussianChangepointMean2D, (10, 100), 3, {}),
        (SingleTastePoissonDirichlet, (5, 10, 100), None, {"max_states": 5}),
        (SingleTastePoisson, (5, 10, 100), 3, {}),
        # (SingleTastePoissonVarsig, (5, 10, 100), 3, {}),
        # (SingleTastePoissonVarsigFixed, (5, 10, 100), 3, {"inds_span": 1}),
        (AllTastePoisson, (2, 5, 10, 100), 3, {}),
        # (AllTastePoissonVarsigFixed, (2, 5, 10, 100), 3, {"inds_span": 1}),
        (SingleTastePoissonTrialSwitch,
         (5, 10, 100), 3, {"switch_components": 2}),
        (AllTastePoissonTrialSwitch, (2, 5, 10, 100),
         3, {"switch_components": 2}),
<<<<<<< HEAD
        (TDistributionChangepointModel, (10, 100), 3, {}),
=======
        (CategoricalChangepoint2D, (5, 100), 3, {}),  # Changed to 2D shape
>>>>>>> 654413ac
    ],
)
def test_model_initialization(model_class, data_shape, n_states, extra_args):
    """Test that models can be initialized and generate a model."""
    # Generate test data
    data_type = (
        "normal"
        if model_class
        in [
            GaussianChangepointMeanVar2D,
            GaussianChangepointMeanDirichlet,
            GaussianChangepointMean2D,
        ]
        else "poisson"
    )
    test_data = gen_test_array(
        data_shape, n_states=3 if n_states is None else n_states, type=data_type
    )

    # Initialize model
    if n_states is None:
        model_instance = model_class(data_array=test_data, **extra_args)
    else:
        model_instance = model_class(
            data_array=test_data, n_states=n_states, **extra_args)

    # Check that model can be generated
    model = model_instance.generate_model()
    assert model is not None


def test_categorical_changepoint_3d():
    """Test the CategoricalChangepoint2D model."""
    data = np.random.randint(0, 3, size=(5, 100))  # Use 2D data
    model_instance = CategoricalChangepoint2D(data_array=data, n_states=3)
    model = model_instance.generate_model()
    assert model is not None
    # Skip the actual fitting to save time in tests
    assert hasattr(model, "observed_RVs")


@pytest.mark.slow
def test_run_all_tests():
    """Test that run_all_tests can be imported and executed."""
    try:
        from pytau.changepoint_model import run_all_tests

        assert callable(run_all_tests)

        # We don't actually run the full tests here to avoid long runtime in CI
        # Just verify the function exists and is callable
        # For full testing, run the function directly
    except ImportError:
        pytest.skip(
            "run_all_tests function not found in changepoint_model module")


# Test the utility functions
def test_extract_inferred_values():
    """Test the extract_inferred_values function."""

    # Create a mock trace
    class MockTrace:
        def __init__(self):
            self.varnames = ["tau", "lambda"]
            self._data = {
                "tau": np.random.rand(10, 5, 2),
                "lambda": np.random.rand(10, 5, 3),
            }

        def __getitem__(self, key):
            return self._data[key]

    trace = MockTrace()
    result = extract_inferred_values(trace)

    assert "tau_samples" in result
    assert "lambda_stack" in result
    assert result["tau_samples"].shape == trace["tau"].shape
    assert result["lambda_stack"].shape == (5, 10, 3)  # Swapped axes


@pytest.mark.slow
def test_advi_fit():
    """Test the advi_fit function."""
    # This is a more complex test that would require mocking PyMC3
    # For now, we'll just check that the function exists and is callable
    assert callable(advi_fit)

    # Skip actual testing as it would require a full PyMC3 model
    pytest.skip("Full testing of advi_fit requires a PyMC3 model")


@pytest.mark.slow
def test_poisson_changepoint_1d():
    """Test the PoissonChangepoint1D model."""
    # Generate 1D test data
    test_data = gen_test_array(100, n_states=3, type="poisson")

    # Test model creation
    model_class = PoissonChangepoint1D(test_data, 3)
    assert model_class.data_array.ndim == 1
    assert model_class.n_states == 3

    # Test model generation
    model = model_class.generate_model()
    assert model is not None

    # Test that it raises error for non-1D data
    with pytest.raises(ValueError):
        PoissonChangepoint1D(np.random.poisson(2, (10, 100)), 3)


def test_module_import():
    """Test that the changepoint_model module can be imported."""
    import pytau.changepoint_model

    assert pytau.changepoint_model is not None<|MERGE_RESOLUTION|>--- conflicted
+++ resolved
@@ -77,11 +77,8 @@
          (5, 10, 100), 3, {"switch_components": 2}),
         (AllTastePoissonTrialSwitch, (2, 5, 10, 100),
          3, {"switch_components": 2}),
-<<<<<<< HEAD
         (TDistributionChangepointModel, (10, 100), 3, {}),
-=======
         (CategoricalChangepoint2D, (5, 100), 3, {}),  # Changed to 2D shape
->>>>>>> 654413ac
     ],
 )
 def test_model_initialization(model_class, data_shape, n_states, extra_args):
